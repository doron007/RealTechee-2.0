--- conflicted
+++ resolved
@@ -156,5007 +156,6 @@
               "attributes": []
             }
           }
-<<<<<<< HEAD
-        },
-        "ContactUs": {
-          "name": "ContactUs",
-          "fields": {
-            "id": {
-              "name": "id",
-              "isArray": false,
-              "type": "ID",
-              "isRequired": true,
-              "attributes": []
-            },
-            "submissionTime": {
-              "name": "submissionTime",
-              "isArray": false,
-              "type": "AWSDateTime",
-              "isRequired": false,
-              "attributes": []
-            },
-            "contactId": {
-              "name": "contactId",
-              "isArray": false,
-              "type": "ID",
-              "isRequired": false,
-              "attributes": []
-            },
-            "subject": {
-              "name": "subject",
-              "isArray": false,
-              "type": "String",
-              "isRequired": false,
-              "attributes": []
-            },
-            "message": {
-              "name": "message",
-              "isArray": false,
-              "type": "String",
-              "isRequired": false,
-              "attributes": []
-            },
-            "product": {
-              "name": "product",
-              "isArray": false,
-              "type": "String",
-              "isRequired": false,
-              "attributes": []
-            },
-            "owner": {
-              "name": "owner",
-              "isArray": false,
-              "type": "String",
-              "isRequired": false,
-              "attributes": []
-            },
-            "addressId": {
-              "name": "addressId",
-              "isArray": false,
-              "type": "ID",
-              "isRequired": false,
-              "attributes": []
-            },
-            "createdAt": {
-              "name": "createdAt",
-              "isArray": false,
-              "type": "AWSDateTime",
-              "isRequired": false,
-              "attributes": [],
-              "isReadOnly": true
-            },
-            "updatedAt": {
-              "name": "updatedAt",
-              "isArray": false,
-              "type": "AWSDateTime",
-              "isRequired": false,
-              "attributes": [],
-              "isReadOnly": true
-            }
-          },
-          "syncable": true,
-          "pluralName": "Contactuses",
-          "attributes": [
-            {
-              "type": "model",
-              "properties": {}
-            },
-            {
-              "type": "auth",
-              "properties": {
-                "rules": [
-                  {
-                    "allow": "public",
-                    "provider": "apiKey",
-                    "operations": [
-                      "create",
-                      "update",
-                      "delete",
-                      "read"
-                    ]
-                  },
-                  {
-                    "allow": "private",
-                    "operations": [
-                      "create",
-                      "update",
-                      "delete",
-                      "read"
-                    ]
-                  }
-                ]
-              }
-            }
-          ],
-          "primaryKeyInfo": {
-            "isCustomPrimaryKey": false,
-            "primaryKeyFieldName": "id",
-            "sortKeyFieldNames": []
-          }
-        },
-        "Contacts": {
-          "name": "Contacts",
-          "fields": {
-            "id": {
-              "name": "id",
-              "isArray": false,
-              "type": "ID",
-              "isRequired": true,
-              "attributes": []
-            },
-            "firstName": {
-              "name": "firstName",
-              "isArray": false,
-              "type": "String",
-              "isRequired": false,
-              "attributes": []
-            },
-            "lastName": {
-              "name": "lastName",
-              "isArray": false,
-              "type": "String",
-              "isRequired": false,
-              "attributes": []
-            },
-            "fullName": {
-              "name": "fullName",
-              "isArray": false,
-              "type": "String",
-              "isRequired": false,
-              "attributes": []
-            },
-            "email": {
-              "name": "email",
-              "isArray": false,
-              "type": "AWSEmail",
-              "isRequired": false,
-              "attributes": []
-            },
-            "phone": {
-              "name": "phone",
-              "isArray": false,
-              "type": "String",
-              "isRequired": false,
-              "attributes": []
-            },
-            "mobile": {
-              "name": "mobile",
-              "isArray": false,
-              "type": "String",
-              "isRequired": false,
-              "attributes": []
-            },
-            "company": {
-              "name": "company",
-              "isArray": false,
-              "type": "String",
-              "isRequired": false,
-              "attributes": []
-            },
-            "brokerage": {
-              "name": "brokerage",
-              "isArray": false,
-              "type": "String",
-              "isRequired": false,
-              "attributes": []
-            },
-            "owner": {
-              "name": "owner",
-              "isArray": false,
-              "type": "String",
-              "isRequired": false,
-              "attributes": []
-            },
-            "emailNotifications": {
-              "name": "emailNotifications",
-              "isArray": false,
-              "type": "Boolean",
-              "isRequired": false,
-              "attributes": []
-            },
-            "smsNotifications": {
-              "name": "smsNotifications",
-              "isArray": false,
-              "type": "Boolean",
-              "isRequired": false,
-              "attributes": []
-            },
-            "roleType": {
-              "name": "roleType",
-              "isArray": false,
-              "type": "String",
-              "isRequired": false,
-              "attributes": []
-            },
-            "isActive": {
-              "name": "isActive",
-              "isArray": false,
-              "type": "Boolean",
-              "isRequired": false,
-              "attributes": []
-            },
-            "assignmentPriority": {
-              "name": "assignmentPriority",
-              "isArray": false,
-              "type": "Int",
-              "isRequired": false,
-              "attributes": []
-            },
-            "canReceiveNotifications": {
-              "name": "canReceiveNotifications",
-              "isArray": false,
-              "type": "Boolean",
-              "isRequired": false,
-              "attributes": []
-            },
-            "agentProjects": {
-              "name": "agentProjects",
-              "isArray": true,
-              "type": {
-                "model": "Projects"
-              },
-              "isRequired": false,
-              "attributes": [],
-              "isArrayNullable": true,
-              "association": {
-                "connectionType": "HAS_MANY",
-                "associatedWith": [
-                  "agentContactId"
-                ]
-              }
-            },
-            "homeownerProjects": {
-              "name": "homeownerProjects",
-              "isArray": true,
-              "type": {
-                "model": "Projects"
-              },
-              "isRequired": false,
-              "attributes": [],
-              "isArrayNullable": true,
-              "association": {
-                "connectionType": "HAS_MANY",
-                "associatedWith": [
-                  "homeownerContactId"
-                ]
-              }
-            },
-            "homeowner2Projects": {
-              "name": "homeowner2Projects",
-              "isArray": true,
-              "type": {
-                "model": "Projects"
-              },
-              "isRequired": false,
-              "attributes": [],
-              "isArrayNullable": true,
-              "association": {
-                "connectionType": "HAS_MANY",
-                "associatedWith": [
-                  "homeowner2ContactId"
-                ]
-              }
-            },
-            "homeowner3Projects": {
-              "name": "homeowner3Projects",
-              "isArray": true,
-              "type": {
-                "model": "Projects"
-              },
-              "isRequired": false,
-              "attributes": [],
-              "isArrayNullable": true,
-              "association": {
-                "connectionType": "HAS_MANY",
-                "associatedWith": [
-                  "homeowner3ContactId"
-                ]
-              }
-            },
-            "agentQuotes": {
-              "name": "agentQuotes",
-              "isArray": true,
-              "type": {
-                "model": "Quotes"
-              },
-              "isRequired": false,
-              "attributes": [],
-              "isArrayNullable": true,
-              "association": {
-                "connectionType": "HAS_MANY",
-                "associatedWith": [
-                  "agentContactId"
-                ]
-              }
-            },
-            "homeownerQuotes": {
-              "name": "homeownerQuotes",
-              "isArray": true,
-              "type": {
-                "model": "Quotes"
-              },
-              "isRequired": false,
-              "attributes": [],
-              "isArrayNullable": true,
-              "association": {
-                "connectionType": "HAS_MANY",
-                "associatedWith": [
-                  "homeownerContactId"
-                ]
-              }
-            },
-            "createdAt": {
-              "name": "createdAt",
-              "isArray": false,
-              "type": "AWSDateTime",
-              "isRequired": false,
-              "attributes": [],
-              "isReadOnly": true
-            },
-            "updatedAt": {
-              "name": "updatedAt",
-              "isArray": false,
-              "type": "AWSDateTime",
-              "isRequired": false,
-              "attributes": [],
-              "isReadOnly": true
-            }
-          },
-          "syncable": true,
-          "pluralName": "Contacts",
-          "attributes": [
-            {
-              "type": "model",
-              "properties": {}
-            },
-            {
-              "type": "auth",
-              "properties": {
-                "rules": [
-                  {
-                    "allow": "public",
-                    "provider": "apiKey",
-                    "operations": [
-                      "create",
-                      "update",
-                      "delete",
-                      "read"
-                    ]
-                  },
-                  {
-                    "allow": "private",
-                    "operations": [
-                      "create",
-                      "update",
-                      "delete",
-                      "read"
-                    ]
-                  }
-                ]
-              }
-            }
-          ],
-          "primaryKeyInfo": {
-            "isCustomPrimaryKey": false,
-            "primaryKeyFieldName": "id",
-            "sortKeyFieldNames": []
-          }
-        },
-        "AuditLog": {
-          "name": "AuditLog",
-          "fields": {
-            "id": {
-              "name": "id",
-              "isArray": false,
-              "type": "ID",
-              "isRequired": true,
-              "attributes": []
-            },
-            "tableName": {
-              "name": "tableName",
-              "isArray": false,
-              "type": "String",
-              "isRequired": true,
-              "attributes": []
-            },
-            "recordId": {
-              "name": "recordId",
-              "isArray": false,
-              "type": "ID",
-              "isRequired": true,
-              "attributes": []
-            },
-            "action": {
-              "name": "action",
-              "isArray": false,
-              "type": {
-                "enum": "AuditLogAction"
-              },
-              "isRequired": false,
-              "attributes": []
-            },
-            "changeType": {
-              "name": "changeType",
-              "isArray": false,
-              "type": "String",
-              "isRequired": false,
-              "attributes": []
-            },
-            "previousData": {
-              "name": "previousData",
-              "isArray": false,
-              "type": "AWSJSON",
-              "isRequired": false,
-              "attributes": []
-            },
-            "newData": {
-              "name": "newData",
-              "isArray": false,
-              "type": "AWSJSON",
-              "isRequired": false,
-              "attributes": []
-            },
-            "changedFields": {
-              "name": "changedFields",
-              "isArray": false,
-              "type": "AWSJSON",
-              "isRequired": false,
-              "attributes": []
-            },
-            "source": {
-              "name": "source",
-              "isArray": false,
-              "type": "String",
-              "isRequired": false,
-              "attributes": []
-            },
-            "userAgent": {
-              "name": "userAgent",
-              "isArray": false,
-              "type": "String",
-              "isRequired": false,
-              "attributes": []
-            },
-            "ipAddress": {
-              "name": "ipAddress",
-              "isArray": false,
-              "type": "String",
-              "isRequired": false,
-              "attributes": []
-            },
-            "sessionId": {
-              "name": "sessionId",
-              "isArray": false,
-              "type": "String",
-              "isRequired": false,
-              "attributes": []
-            },
-            "userId": {
-              "name": "userId",
-              "isArray": false,
-              "type": "String",
-              "isRequired": false,
-              "attributes": []
-            },
-            "userEmail": {
-              "name": "userEmail",
-              "isArray": false,
-              "type": "AWSEmail",
-              "isRequired": false,
-              "attributes": []
-            },
-            "userRole": {
-              "name": "userRole",
-              "isArray": false,
-              "type": "String",
-              "isRequired": false,
-              "attributes": []
-            },
-            "timestamp": {
-              "name": "timestamp",
-              "isArray": false,
-              "type": "AWSDateTime",
-              "isRequired": true,
-              "attributes": []
-            },
-            "owner": {
-              "name": "owner",
-              "isArray": false,
-              "type": "String",
-              "isRequired": false,
-              "attributes": []
-            },
-            "ttl": {
-              "name": "ttl",
-              "isArray": false,
-              "type": "Int",
-              "isRequired": false,
-              "attributes": []
-            },
-            "createdAt": {
-              "name": "createdAt",
-              "isArray": false,
-              "type": "AWSDateTime",
-              "isRequired": false,
-              "attributes": [],
-              "isReadOnly": true
-            },
-            "updatedAt": {
-              "name": "updatedAt",
-              "isArray": false,
-              "type": "AWSDateTime",
-              "isRequired": false,
-              "attributes": [],
-              "isReadOnly": true
-            }
-          },
-          "syncable": true,
-          "pluralName": "AuditLogs",
-          "attributes": [
-            {
-              "type": "model",
-              "properties": {}
-            },
-            {
-              "type": "auth",
-              "properties": {
-                "rules": [
-                  {
-                    "allow": "public",
-                    "provider": "apiKey",
-                    "operations": [
-                      "create",
-                      "update",
-                      "delete",
-                      "read"
-                    ]
-                  },
-                  {
-                    "allow": "private",
-                    "operations": [
-                      "create",
-                      "update",
-                      "delete",
-                      "read"
-                    ]
-                  },
-                  {
-                    "groupClaim": "cognito:groups",
-                    "provider": "userPools",
-                    "allow": "groups",
-                    "groups": [
-                      "admin",
-                      "agent"
-                    ],
-                    "operations": [
-                      "create",
-                      "update",
-                      "delete",
-                      "read"
-                    ]
-                  }
-                ]
-              }
-            }
-          ],
-          "primaryKeyInfo": {
-            "isCustomPrimaryKey": false,
-            "primaryKeyFieldName": "id",
-            "sortKeyFieldNames": []
-          }
-        },
-        "ContactAuditLog": {
-          "name": "ContactAuditLog",
-          "fields": {
-            "id": {
-              "name": "id",
-              "isArray": false,
-              "type": "ID",
-              "isRequired": true,
-              "attributes": []
-            },
-            "contactId": {
-              "name": "contactId",
-              "isArray": false,
-              "type": "ID",
-              "isRequired": true,
-              "attributes": []
-            },
-            "email": {
-              "name": "email",
-              "isArray": false,
-              "type": "AWSEmail",
-              "isRequired": true,
-              "attributes": []
-            },
-            "action": {
-              "name": "action",
-              "isArray": false,
-              "type": {
-                "enum": "ContactAuditLogAction"
-              },
-              "isRequired": false,
-              "attributes": []
-            },
-            "changeType": {
-              "name": "changeType",
-              "isArray": false,
-              "type": "String",
-              "isRequired": false,
-              "attributes": []
-            },
-            "previousData": {
-              "name": "previousData",
-              "isArray": false,
-              "type": "AWSJSON",
-              "isRequired": false,
-              "attributes": []
-            },
-            "newData": {
-              "name": "newData",
-              "isArray": false,
-              "type": "AWSJSON",
-              "isRequired": false,
-              "attributes": []
-            },
-            "source": {
-              "name": "source",
-              "isArray": false,
-              "type": "String",
-              "isRequired": false,
-              "attributes": []
-            },
-            "userAgent": {
-              "name": "userAgent",
-              "isArray": false,
-              "type": "String",
-              "isRequired": false,
-              "attributes": []
-            },
-            "ipAddress": {
-              "name": "ipAddress",
-              "isArray": false,
-              "type": "String",
-              "isRequired": false,
-              "attributes": []
-            },
-            "timestamp": {
-              "name": "timestamp",
-              "isArray": false,
-              "type": "AWSDateTime",
-              "isRequired": true,
-              "attributes": []
-            },
-            "owner": {
-              "name": "owner",
-              "isArray": false,
-              "type": "String",
-              "isRequired": false,
-              "attributes": []
-            },
-            "ttl": {
-              "name": "ttl",
-              "isArray": false,
-              "type": "Int",
-              "isRequired": false,
-              "attributes": []
-            },
-            "createdAt": {
-              "name": "createdAt",
-              "isArray": false,
-              "type": "AWSDateTime",
-              "isRequired": false,
-              "attributes": [],
-              "isReadOnly": true
-            },
-            "updatedAt": {
-              "name": "updatedAt",
-              "isArray": false,
-              "type": "AWSDateTime",
-              "isRequired": false,
-              "attributes": [],
-              "isReadOnly": true
-            }
-          },
-          "syncable": true,
-          "pluralName": "ContactAuditLogs",
-          "attributes": [
-            {
-              "type": "model",
-              "properties": {}
-            },
-            {
-              "type": "auth",
-              "properties": {
-                "rules": [
-                  {
-                    "allow": "public",
-                    "provider": "apiKey",
-                    "operations": [
-                      "create",
-                      "update",
-                      "delete",
-                      "read"
-                    ]
-                  },
-                  {
-                    "allow": "private",
-                    "operations": [
-                      "create",
-                      "update",
-                      "delete",
-                      "read"
-                    ]
-                  }
-                ]
-              }
-            }
-          ],
-          "primaryKeyInfo": {
-            "isCustomPrimaryKey": false,
-            "primaryKeyFieldName": "id",
-            "sortKeyFieldNames": []
-          }
-        },
-        "Legal": {
-          "name": "Legal",
-          "fields": {
-            "id": {
-              "name": "id",
-              "isArray": false,
-              "type": "ID",
-              "isRequired": true,
-              "attributes": []
-            },
-            "title": {
-              "name": "title",
-              "isArray": false,
-              "type": "String",
-              "isRequired": false,
-              "attributes": []
-            },
-            "owner": {
-              "name": "owner",
-              "isArray": false,
-              "type": "String",
-              "isRequired": false,
-              "attributes": []
-            },
-            "content": {
-              "name": "content",
-              "isArray": false,
-              "type": "String",
-              "isRequired": false,
-              "attributes": []
-            },
-            "legalDocumentId": {
-              "name": "legalDocumentId",
-              "isArray": false,
-              "type": "ID",
-              "isRequired": false,
-              "attributes": []
-            },
-            "documentId": {
-              "name": "documentId",
-              "isArray": false,
-              "type": "ID",
-              "isRequired": false,
-              "attributes": []
-            },
-            "createdAt": {
-              "name": "createdAt",
-              "isArray": false,
-              "type": "AWSDateTime",
-              "isRequired": false,
-              "attributes": [],
-              "isReadOnly": true
-            },
-            "updatedAt": {
-              "name": "updatedAt",
-              "isArray": false,
-              "type": "AWSDateTime",
-              "isRequired": false,
-              "attributes": [],
-              "isReadOnly": true
-            }
-          },
-          "syncable": true,
-          "pluralName": "Legals",
-          "attributes": [
-            {
-              "type": "model",
-              "properties": {}
-            },
-            {
-              "type": "auth",
-              "properties": {
-                "rules": [
-                  {
-                    "allow": "public",
-                    "provider": "apiKey",
-                    "operations": [
-                      "create",
-                      "update",
-                      "delete",
-                      "read"
-                    ]
-                  },
-                  {
-                    "allow": "private",
-                    "operations": [
-                      "create",
-                      "update",
-                      "delete",
-                      "read"
-                    ]
-                  }
-                ]
-              }
-            }
-          ],
-          "primaryKeyInfo": {
-            "isCustomPrimaryKey": false,
-            "primaryKeyFieldName": "id",
-            "sortKeyFieldNames": []
-          }
-        },
-        "MemberSignature": {
-          "name": "MemberSignature",
-          "fields": {
-            "id": {
-              "name": "id",
-              "isArray": false,
-              "type": "ID",
-              "isRequired": true,
-              "attributes": []
-            },
-            "memberEmail": {
-              "name": "memberEmail",
-              "isArray": false,
-              "type": "AWSEmail",
-              "isRequired": false,
-              "attributes": []
-            },
-            "signature": {
-              "name": "signature",
-              "isArray": false,
-              "type": "String",
-              "isRequired": false,
-              "attributes": []
-            },
-            "initials": {
-              "name": "initials",
-              "isArray": false,
-              "type": "String",
-              "isRequired": false,
-              "attributes": []
-            },
-            "ip": {
-              "name": "ip",
-              "isArray": false,
-              "type": "String",
-              "isRequired": false,
-              "attributes": []
-            },
-            "fullName": {
-              "name": "fullName",
-              "isArray": false,
-              "type": "String",
-              "isRequired": false,
-              "attributes": []
-            },
-            "initialsPublicUrl": {
-              "name": "initialsPublicUrl",
-              "isArray": false,
-              "type": "AWSURL",
-              "isRequired": false,
-              "attributes": []
-            },
-            "initialsWixUrl": {
-              "name": "initialsWixUrl",
-              "isArray": false,
-              "type": "AWSURL",
-              "isRequired": false,
-              "attributes": []
-            },
-            "signaturePublicUrl": {
-              "name": "signaturePublicUrl",
-              "isArray": false,
-              "type": "AWSURL",
-              "isRequired": false,
-              "attributes": []
-            },
-            "signatureWixUrl": {
-              "name": "signatureWixUrl",
-              "isArray": false,
-              "type": "AWSURL",
-              "isRequired": false,
-              "attributes": []
-            },
-            "owner": {
-              "name": "owner",
-              "isArray": false,
-              "type": "String",
-              "isRequired": false,
-              "attributes": []
-            },
-            "createdAt": {
-              "name": "createdAt",
-              "isArray": false,
-              "type": "AWSDateTime",
-              "isRequired": false,
-              "attributes": [],
-              "isReadOnly": true
-            },
-            "updatedAt": {
-              "name": "updatedAt",
-              "isArray": false,
-              "type": "AWSDateTime",
-              "isRequired": false,
-              "attributes": [],
-              "isReadOnly": true
-            }
-          },
-          "syncable": true,
-          "pluralName": "MemberSignatures",
-          "attributes": [
-            {
-              "type": "model",
-              "properties": {}
-            },
-            {
-              "type": "auth",
-              "properties": {
-                "rules": [
-                  {
-                    "allow": "public",
-                    "provider": "apiKey",
-                    "operations": [
-                      "create",
-                      "update",
-                      "delete",
-                      "read"
-                    ]
-                  },
-                  {
-                    "allow": "private",
-                    "operations": [
-                      "create",
-                      "update",
-                      "delete",
-                      "read"
-                    ]
-                  }
-                ]
-              }
-            }
-          ],
-          "primaryKeyInfo": {
-            "isCustomPrimaryKey": false,
-            "primaryKeyFieldName": "id",
-            "sortKeyFieldNames": []
-          }
-        },
-        "NotificationTemplate": {
-          "name": "NotificationTemplate",
-          "fields": {
-            "id": {
-              "name": "id",
-              "isArray": false,
-              "type": "ID",
-              "isRequired": true,
-              "attributes": []
-            },
-            "name": {
-              "name": "name",
-              "isArray": false,
-              "type": "String",
-              "isRequired": true,
-              "attributes": []
-            },
-            "subject": {
-              "name": "subject",
-              "isArray": false,
-              "type": "String",
-              "isRequired": false,
-              "attributes": []
-            },
-            "contentHtml": {
-              "name": "contentHtml",
-              "isArray": false,
-              "type": "String",
-              "isRequired": false,
-              "attributes": []
-            },
-            "contentText": {
-              "name": "contentText",
-              "isArray": false,
-              "type": "String",
-              "isRequired": false,
-              "attributes": []
-            },
-            "channel": {
-              "name": "channel",
-              "isArray": false,
-              "type": {
-                "enum": "NotificationTemplateChannel"
-              },
-              "isRequired": false,
-              "attributes": []
-            },
-            "variables": {
-              "name": "variables",
-              "isArray": false,
-              "type": "AWSJSON",
-              "isRequired": false,
-              "attributes": []
-            },
-            "isActive": {
-              "name": "isActive",
-              "isArray": false,
-              "type": "Boolean",
-              "isRequired": false,
-              "attributes": []
-            },
-            "owner": {
-              "name": "owner",
-              "isArray": false,
-              "type": "String",
-              "isRequired": false,
-              "attributes": []
-            },
-            "notifications": {
-              "name": "notifications",
-              "isArray": true,
-              "type": {
-                "model": "NotificationQueue"
-              },
-              "isRequired": false,
-              "attributes": [],
-              "isArrayNullable": true,
-              "association": {
-                "connectionType": "HAS_MANY",
-                "associatedWith": [
-                  "templateId"
-                ]
-              }
-            },
-            "createdAt": {
-              "name": "createdAt",
-              "isArray": false,
-              "type": "AWSDateTime",
-              "isRequired": false,
-              "attributes": [],
-              "isReadOnly": true
-            },
-            "updatedAt": {
-              "name": "updatedAt",
-              "isArray": false,
-              "type": "AWSDateTime",
-              "isRequired": false,
-              "attributes": [],
-              "isReadOnly": true
-            }
-          },
-          "syncable": true,
-          "pluralName": "NotificationTemplates",
-          "attributes": [
-            {
-              "type": "model",
-              "properties": {}
-            },
-            {
-              "type": "auth",
-              "properties": {
-                "rules": [
-                  {
-                    "allow": "public",
-                    "provider": "apiKey",
-                    "operations": [
-                      "create",
-                      "update",
-                      "delete",
-                      "read"
-                    ]
-                  },
-                  {
-                    "allow": "private",
-                    "operations": [
-                      "create",
-                      "update",
-                      "delete",
-                      "read"
-                    ]
-                  }
-                ]
-              }
-            }
-          ],
-          "primaryKeyInfo": {
-            "isCustomPrimaryKey": false,
-            "primaryKeyFieldName": "id",
-            "sortKeyFieldNames": []
-          }
-        },
-        "NotificationQueue": {
-          "name": "NotificationQueue",
-          "fields": {
-            "id": {
-              "name": "id",
-              "isArray": false,
-              "type": "ID",
-              "isRequired": true,
-              "attributes": []
-            },
-            "eventType": {
-              "name": "eventType",
-              "isArray": false,
-              "type": "String",
-              "isRequired": true,
-              "attributes": []
-            },
-            "payload": {
-              "name": "payload",
-              "isArray": false,
-              "type": "AWSJSON",
-              "isRequired": true,
-              "attributes": []
-            },
-            "recipientIds": {
-              "name": "recipientIds",
-              "isArray": false,
-              "type": "AWSJSON",
-              "isRequired": true,
-              "attributes": []
-            },
-            "channels": {
-              "name": "channels",
-              "isArray": false,
-              "type": "AWSJSON",
-              "isRequired": true,
-              "attributes": []
-            },
-            "templateId": {
-              "name": "templateId",
-              "isArray": false,
-              "type": "ID",
-              "isRequired": true,
-              "attributes": []
-            },
-            "scheduledAt": {
-              "name": "scheduledAt",
-              "isArray": false,
-              "type": "AWSDateTime",
-              "isRequired": false,
-              "attributes": []
-            },
-            "status": {
-              "name": "status",
-              "isArray": false,
-              "type": {
-                "enum": "NotificationQueueStatus"
-              },
-              "isRequired": false,
-              "attributes": []
-            },
-            "retryCount": {
-              "name": "retryCount",
-              "isArray": false,
-              "type": "Int",
-              "isRequired": false,
-              "attributes": []
-            },
-            "errorMessage": {
-              "name": "errorMessage",
-              "isArray": false,
-              "type": "String",
-              "isRequired": false,
-              "attributes": []
-            },
-            "sentAt": {
-              "name": "sentAt",
-              "isArray": false,
-              "type": "AWSDateTime",
-              "isRequired": false,
-              "attributes": []
-            },
-            "owner": {
-              "name": "owner",
-              "isArray": false,
-              "type": "String",
-              "isRequired": false,
-              "attributes": []
-            },
-            "createdAt": {
-              "name": "createdAt",
-              "isArray": false,
-              "type": "AWSDateTime",
-              "isRequired": false,
-              "attributes": []
-            },
-            "updatedAt": {
-              "name": "updatedAt",
-              "isArray": false,
-              "type": "AWSDateTime",
-              "isRequired": false,
-              "attributes": []
-            },
-            "template": {
-              "name": "template",
-              "isArray": false,
-              "type": {
-                "model": "NotificationTemplate"
-              },
-              "isRequired": false,
-              "attributes": [],
-              "association": {
-                "connectionType": "BELONGS_TO",
-                "targetNames": [
-                  "templateId"
-                ]
-              }
-            }
-          },
-          "syncable": true,
-          "pluralName": "NotificationQueues",
-          "attributes": [
-            {
-              "type": "model",
-              "properties": {}
-            },
-            {
-              "type": "auth",
-              "properties": {
-                "rules": [
-                  {
-                    "allow": "public",
-                    "provider": "apiKey",
-                    "operations": [
-                      "create",
-                      "update",
-                      "delete",
-                      "read"
-                    ]
-                  },
-                  {
-                    "allow": "private",
-                    "operations": [
-                      "create",
-                      "update",
-                      "delete",
-                      "read"
-                    ]
-                  }
-                ]
-              }
-            }
-          ],
-          "primaryKeyInfo": {
-            "isCustomPrimaryKey": false,
-            "primaryKeyFieldName": "id",
-            "sortKeyFieldNames": []
-          }
-        },
-        "NotificationEvents": {
-          "name": "NotificationEvents",
-          "fields": {
-            "id": {
-              "name": "id",
-              "isArray": false,
-              "type": "ID",
-              "isRequired": true,
-              "attributes": []
-            },
-            "eventId": {
-              "name": "eventId",
-              "isArray": false,
-              "type": "String",
-              "isRequired": true,
-              "attributes": []
-            },
-            "notificationId": {
-              "name": "notificationId",
-              "isArray": false,
-              "type": "String",
-              "isRequired": true,
-              "attributes": []
-            },
-            "eventType": {
-              "name": "eventType",
-              "isArray": false,
-              "type": {
-                "enum": "NotificationEventsEventType"
-              },
-              "isRequired": false,
-              "attributes": []
-            },
-            "channel": {
-              "name": "channel",
-              "isArray": false,
-              "type": {
-                "enum": "NotificationEventsChannel"
-              },
-              "isRequired": false,
-              "attributes": []
-            },
-            "recipient": {
-              "name": "recipient",
-              "isArray": false,
-              "type": "String",
-              "isRequired": false,
-              "attributes": []
-            },
-            "provider": {
-              "name": "provider",
-              "isArray": false,
-              "type": {
-                "enum": "NotificationEventsProvider"
-              },
-              "isRequired": false,
-              "attributes": []
-            },
-            "providerId": {
-              "name": "providerId",
-              "isArray": false,
-              "type": "String",
-              "isRequired": false,
-              "attributes": []
-            },
-            "providerStatus": {
-              "name": "providerStatus",
-              "isArray": false,
-              "type": "String",
-              "isRequired": false,
-              "attributes": []
-            },
-            "errorCode": {
-              "name": "errorCode",
-              "isArray": false,
-              "type": "String",
-              "isRequired": false,
-              "attributes": []
-            },
-            "errorMessage": {
-              "name": "errorMessage",
-              "isArray": false,
-              "type": "String",
-              "isRequired": false,
-              "attributes": []
-            },
-            "metadata": {
-              "name": "metadata",
-              "isArray": false,
-              "type": "AWSJSON",
-              "isRequired": false,
-              "attributes": []
-            },
-            "timestamp": {
-              "name": "timestamp",
-              "isArray": false,
-              "type": "AWSDateTime",
-              "isRequired": true,
-              "attributes": []
-            },
-            "processingTimeMs": {
-              "name": "processingTimeMs",
-              "isArray": false,
-              "type": "Int",
-              "isRequired": false,
-              "attributes": []
-            },
-            "owner": {
-              "name": "owner",
-              "isArray": false,
-              "type": "String",
-              "isRequired": false,
-              "attributes": []
-            },
-            "ttl": {
-              "name": "ttl",
-              "isArray": false,
-              "type": "Int",
-              "isRequired": false,
-              "attributes": []
-            },
-            "createdAt": {
-              "name": "createdAt",
-              "isArray": false,
-              "type": "AWSDateTime",
-              "isRequired": false,
-              "attributes": [],
-              "isReadOnly": true
-            },
-            "updatedAt": {
-              "name": "updatedAt",
-              "isArray": false,
-              "type": "AWSDateTime",
-              "isRequired": false,
-              "attributes": [],
-              "isReadOnly": true
-            }
-          },
-          "syncable": true,
-          "pluralName": "NotificationEvents",
-          "attributes": [
-            {
-              "type": "model",
-              "properties": {}
-            },
-            {
-              "type": "auth",
-              "properties": {
-                "rules": [
-                  {
-                    "allow": "public",
-                    "provider": "apiKey",
-                    "operations": [
-                      "create",
-                      "update",
-                      "delete",
-                      "read"
-                    ]
-                  },
-                  {
-                    "allow": "private",
-                    "operations": [
-                      "create",
-                      "update",
-                      "delete",
-                      "read"
-                    ]
-                  },
-                  {
-                    "groupClaim": "cognito:groups",
-                    "provider": "userPools",
-                    "allow": "groups",
-                    "groups": [
-                      "admin",
-                      "agent"
-                    ],
-                    "operations": [
-                      "create",
-                      "update",
-                      "delete",
-                      "read"
-                    ]
-                  }
-                ]
-              }
-            }
-          ],
-          "primaryKeyInfo": {
-            "isCustomPrimaryKey": false,
-            "primaryKeyFieldName": "id",
-            "sortKeyFieldNames": []
-          }
-        },
-        "PendingAppoitments": {
-          "name": "PendingAppoitments",
-          "fields": {
-            "id": {
-              "name": "id",
-              "isArray": false,
-              "type": "ID",
-              "isRequired": true,
-              "attributes": []
-            },
-            "assignedTo": {
-              "name": "assignedTo",
-              "isArray": false,
-              "type": "String",
-              "isRequired": false,
-              "attributes": []
-            },
-            "status": {
-              "name": "status",
-              "isArray": false,
-              "type": "String",
-              "isRequired": false,
-              "attributes": []
-            },
-            "serviceName": {
-              "name": "serviceName",
-              "isArray": false,
-              "type": "String",
-              "isRequired": false,
-              "attributes": []
-            },
-            "name": {
-              "name": "name",
-              "isArray": false,
-              "type": "String",
-              "isRequired": false,
-              "attributes": []
-            },
-            "email": {
-              "name": "email",
-              "isArray": false,
-              "type": "AWSEmail",
-              "isRequired": false,
-              "attributes": []
-            },
-            "phone": {
-              "name": "phone",
-              "isArray": false,
-              "type": "String",
-              "isRequired": false,
-              "attributes": []
-            },
-            "agentName": {
-              "name": "agentName",
-              "isArray": false,
-              "type": "String",
-              "isRequired": false,
-              "attributes": []
-            },
-            "agentEmail": {
-              "name": "agentEmail",
-              "isArray": false,
-              "type": "AWSEmail",
-              "isRequired": false,
-              "attributes": []
-            },
-            "agentPhone": {
-              "name": "agentPhone",
-              "isArray": false,
-              "type": "String",
-              "isRequired": false,
-              "attributes": []
-            },
-            "requestAddress": {
-              "name": "requestAddress",
-              "isArray": false,
-              "type": "String",
-              "isRequired": false,
-              "attributes": []
-            },
-            "brokerage": {
-              "name": "brokerage",
-              "isArray": false,
-              "type": "String",
-              "isRequired": false,
-              "attributes": []
-            },
-            "visitorId": {
-              "name": "visitorId",
-              "isArray": false,
-              "type": "ID",
-              "isRequired": false,
-              "attributes": []
-            },
-            "requestedSlot": {
-              "name": "requestedSlot",
-              "isArray": false,
-              "type": "String",
-              "isRequired": false,
-              "attributes": []
-            },
-            "preferredLocation": {
-              "name": "preferredLocation",
-              "isArray": false,
-              "type": "String",
-              "isRequired": false,
-              "attributes": []
-            },
-            "requestId": {
-              "name": "requestId",
-              "isArray": false,
-              "type": "ID",
-              "isRequired": false,
-              "attributes": []
-            },
-            "assignedDate": {
-              "name": "assignedDate",
-              "isArray": false,
-              "type": "AWSDateTime",
-              "isRequired": false,
-              "attributes": []
-            },
-            "owner": {
-              "name": "owner",
-              "isArray": false,
-              "type": "String",
-              "isRequired": false,
-              "attributes": []
-            },
-            "createdAt": {
-              "name": "createdAt",
-              "isArray": false,
-              "type": "AWSDateTime",
-              "isRequired": false,
-              "attributes": [],
-              "isReadOnly": true
-            },
-            "updatedAt": {
-              "name": "updatedAt",
-              "isArray": false,
-              "type": "AWSDateTime",
-              "isRequired": false,
-              "attributes": [],
-              "isReadOnly": true
-            }
-          },
-          "syncable": true,
-          "pluralName": "PendingAppoitments",
-          "attributes": [
-            {
-              "type": "model",
-              "properties": {}
-            },
-            {
-              "type": "auth",
-              "properties": {
-                "rules": [
-                  {
-                    "allow": "public",
-                    "provider": "apiKey",
-                    "operations": [
-                      "create",
-                      "update",
-                      "delete",
-                      "read"
-                    ]
-                  },
-                  {
-                    "allow": "private",
-                    "operations": [
-                      "create",
-                      "update",
-                      "delete",
-                      "read"
-                    ]
-                  }
-                ]
-              }
-            }
-          ],
-          "primaryKeyInfo": {
-            "isCustomPrimaryKey": false,
-            "primaryKeyFieldName": "id",
-            "sortKeyFieldNames": []
-          }
-        },
-        "ProjectComments": {
-          "name": "ProjectComments",
-          "fields": {
-            "id": {
-              "name": "id",
-              "isArray": false,
-              "type": "ID",
-              "isRequired": true,
-              "attributes": []
-            },
-            "postedByContactId": {
-              "name": "postedByContactId",
-              "isArray": false,
-              "type": "ID",
-              "isRequired": false,
-              "attributes": []
-            },
-            "nickname": {
-              "name": "nickname",
-              "isArray": false,
-              "type": "String",
-              "isRequired": false,
-              "attributes": []
-            },
-            "projectId": {
-              "name": "projectId",
-              "isArray": false,
-              "type": "ID",
-              "isRequired": false,
-              "attributes": []
-            },
-            "files": {
-              "name": "files",
-              "isArray": false,
-              "type": "String",
-              "isRequired": false,
-              "attributes": []
-            },
-            "comment": {
-              "name": "comment",
-              "isArray": false,
-              "type": "String",
-              "isRequired": false,
-              "attributes": []
-            },
-            "isPrivate": {
-              "name": "isPrivate",
-              "isArray": false,
-              "type": "Boolean",
-              "isRequired": false,
-              "attributes": []
-            },
-            "postedByProfileImage": {
-              "name": "postedByProfileImage",
-              "isArray": false,
-              "type": "String",
-              "isRequired": false,
-              "attributes": []
-            },
-            "addToGallery": {
-              "name": "addToGallery",
-              "isArray": false,
-              "type": "String",
-              "isRequired": false,
-              "attributes": []
-            },
-            "owner": {
-              "name": "owner",
-              "isArray": false,
-              "type": "String",
-              "isRequired": false,
-              "attributes": []
-            },
-            "createdDate": {
-              "name": "createdDate",
-              "isArray": false,
-              "type": "AWSDateTime",
-              "isRequired": false,
-              "attributes": []
-            },
-            "updatedDate": {
-              "name": "updatedDate",
-              "isArray": false,
-              "type": "AWSDateTime",
-              "isRequired": false,
-              "attributes": []
-            },
-            "project": {
-              "name": "project",
-              "isArray": false,
-              "type": {
-                "model": "Projects"
-              },
-              "isRequired": false,
-              "attributes": [],
-              "association": {
-                "connectionType": "BELONGS_TO",
-                "targetNames": [
-                  "projectId"
-                ]
-              }
-            },
-            "createdAt": {
-              "name": "createdAt",
-              "isArray": false,
-              "type": "AWSDateTime",
-              "isRequired": false,
-              "attributes": [],
-              "isReadOnly": true
-            },
-            "updatedAt": {
-              "name": "updatedAt",
-              "isArray": false,
-              "type": "AWSDateTime",
-              "isRequired": false,
-              "attributes": [],
-              "isReadOnly": true
-            }
-          },
-          "syncable": true,
-          "pluralName": "ProjectComments",
-          "attributes": [
-            {
-              "type": "model",
-              "properties": {}
-            },
-            {
-              "type": "auth",
-              "properties": {
-                "rules": [
-                  {
-                    "allow": "public",
-                    "provider": "apiKey",
-                    "operations": [
-                      "create",
-                      "update",
-                      "delete",
-                      "read"
-                    ]
-                  },
-                  {
-                    "allow": "private",
-                    "operations": [
-                      "create",
-                      "update",
-                      "delete",
-                      "read"
-                    ]
-                  },
-                  {
-                    "provider": "userPools",
-                    "ownerField": "owner",
-                    "allow": "owner",
-                    "identityClaim": "cognito:username",
-                    "operations": [
-                      "create",
-                      "update",
-                      "delete",
-                      "read"
-                    ]
-                  },
-                  {
-                    "groupClaim": "cognito:groups",
-                    "provider": "userPools",
-                    "allow": "groups",
-                    "groups": [
-                      "admin",
-                      "agent"
-                    ],
-                    "operations": [
-                      "create",
-                      "update",
-                      "delete",
-                      "read"
-                    ]
-                  }
-                ]
-              }
-            }
-          ],
-          "primaryKeyInfo": {
-            "isCustomPrimaryKey": false,
-            "primaryKeyFieldName": "id",
-            "sortKeyFieldNames": []
-          }
-        },
-        "ProjectMilestones": {
-          "name": "ProjectMilestones",
-          "fields": {
-            "id": {
-              "name": "id",
-              "isArray": false,
-              "type": "ID",
-              "isRequired": true,
-              "attributes": []
-            },
-            "owner": {
-              "name": "owner",
-              "isArray": false,
-              "type": "String",
-              "isRequired": false,
-              "attributes": []
-            },
-            "name": {
-              "name": "name",
-              "isArray": false,
-              "type": "String",
-              "isRequired": false,
-              "attributes": []
-            },
-            "description": {
-              "name": "description",
-              "isArray": false,
-              "type": "String",
-              "isRequired": false,
-              "attributes": []
-            },
-            "projectId": {
-              "name": "projectId",
-              "isArray": false,
-              "type": "ID",
-              "isRequired": false,
-              "attributes": []
-            },
-            "order": {
-              "name": "order",
-              "isArray": false,
-              "type": "Float",
-              "isRequired": false,
-              "attributes": []
-            },
-            "isComplete": {
-              "name": "isComplete",
-              "isArray": false,
-              "type": "Boolean",
-              "isRequired": false,
-              "attributes": []
-            },
-            "estimatedStart": {
-              "name": "estimatedStart",
-              "isArray": false,
-              "type": "String",
-              "isRequired": false,
-              "attributes": []
-            },
-            "estimatedFinish": {
-              "name": "estimatedFinish",
-              "isArray": false,
-              "type": "AWSDateTime",
-              "isRequired": false,
-              "attributes": []
-            },
-            "isCategory": {
-              "name": "isCategory",
-              "isArray": false,
-              "type": "Boolean",
-              "isRequired": false,
-              "attributes": []
-            },
-            "isInternal": {
-              "name": "isInternal",
-              "isArray": false,
-              "type": "Boolean",
-              "isRequired": false,
-              "attributes": []
-            },
-            "createdDate": {
-              "name": "createdDate",
-              "isArray": false,
-              "type": "AWSDateTime",
-              "isRequired": false,
-              "attributes": []
-            },
-            "updatedDate": {
-              "name": "updatedDate",
-              "isArray": false,
-              "type": "AWSDateTime",
-              "isRequired": false,
-              "attributes": []
-            },
-            "project": {
-              "name": "project",
-              "isArray": false,
-              "type": {
-                "model": "Projects"
-              },
-              "isRequired": false,
-              "attributes": [],
-              "association": {
-                "connectionType": "BELONGS_TO",
-                "targetNames": [
-                  "projectId"
-                ]
-              }
-            },
-            "createdAt": {
-              "name": "createdAt",
-              "isArray": false,
-              "type": "AWSDateTime",
-              "isRequired": false,
-              "attributes": [],
-              "isReadOnly": true
-            },
-            "updatedAt": {
-              "name": "updatedAt",
-              "isArray": false,
-              "type": "AWSDateTime",
-              "isRequired": false,
-              "attributes": [],
-              "isReadOnly": true
-            }
-          },
-          "syncable": true,
-          "pluralName": "ProjectMilestones",
-          "attributes": [
-            {
-              "type": "model",
-              "properties": {}
-            },
-            {
-              "type": "auth",
-              "properties": {
-                "rules": [
-                  {
-                    "allow": "public",
-                    "provider": "apiKey",
-                    "operations": [
-                      "create",
-                      "update",
-                      "delete",
-                      "read"
-                    ]
-                  },
-                  {
-                    "allow": "private",
-                    "operations": [
-                      "create",
-                      "update",
-                      "delete",
-                      "read"
-                    ]
-                  }
-                ]
-              }
-            }
-          ],
-          "primaryKeyInfo": {
-            "isCustomPrimaryKey": false,
-            "primaryKeyFieldName": "id",
-            "sortKeyFieldNames": []
-          }
-        },
-        "ProjectPaymentTerms": {
-          "name": "ProjectPaymentTerms",
-          "fields": {
-            "id": {
-              "name": "id",
-              "isArray": false,
-              "type": "ID",
-              "isRequired": true,
-              "attributes": []
-            },
-            "projectId": {
-              "name": "projectId",
-              "isArray": false,
-              "type": "ID",
-              "isRequired": false,
-              "attributes": []
-            },
-            "type": {
-              "name": "type",
-              "isArray": false,
-              "type": "String",
-              "isRequired": false,
-              "attributes": []
-            },
-            "paymentName": {
-              "name": "paymentName",
-              "isArray": false,
-              "type": "String",
-              "isRequired": false,
-              "attributes": []
-            },
-            "paymentAmount": {
-              "name": "paymentAmount",
-              "isArray": false,
-              "type": "Float",
-              "isRequired": false,
-              "attributes": []
-            },
-            "paymentDue": {
-              "name": "paymentDue",
-              "isArray": false,
-              "type": "String",
-              "isRequired": false,
-              "attributes": []
-            },
-            "description": {
-              "name": "description",
-              "isArray": false,
-              "type": "String",
-              "isRequired": false,
-              "attributes": []
-            },
-            "order": {
-              "name": "order",
-              "isArray": false,
-              "type": "Float",
-              "isRequired": false,
-              "attributes": []
-            },
-            "paid": {
-              "name": "paid",
-              "isArray": false,
-              "type": "Boolean",
-              "isRequired": false,
-              "attributes": []
-            },
-            "parentPaymentId": {
-              "name": "parentPaymentId",
-              "isArray": false,
-              "type": "ID",
-              "isRequired": false,
-              "attributes": []
-            },
-            "isCategory": {
-              "name": "isCategory",
-              "isArray": false,
-              "type": "Boolean",
-              "isRequired": false,
-              "attributes": []
-            },
-            "internal": {
-              "name": "internal",
-              "isArray": false,
-              "type": "Boolean",
-              "isRequired": false,
-              "attributes": []
-            },
-            "owner": {
-              "name": "owner",
-              "isArray": false,
-              "type": "String",
-              "isRequired": false,
-              "attributes": []
-            },
-            "createdDate": {
-              "name": "createdDate",
-              "isArray": false,
-              "type": "AWSDateTime",
-              "isRequired": false,
-              "attributes": []
-            },
-            "updatedDate": {
-              "name": "updatedDate",
-              "isArray": false,
-              "type": "AWSDateTime",
-              "isRequired": false,
-              "attributes": []
-            },
-            "project": {
-              "name": "project",
-              "isArray": false,
-              "type": {
-                "model": "Projects"
-              },
-              "isRequired": false,
-              "attributes": [],
-              "association": {
-                "connectionType": "BELONGS_TO",
-                "targetNames": [
-                  "projectId"
-                ]
-              }
-            },
-            "createdAt": {
-              "name": "createdAt",
-              "isArray": false,
-              "type": "AWSDateTime",
-              "isRequired": false,
-              "attributes": [],
-              "isReadOnly": true
-            },
-            "updatedAt": {
-              "name": "updatedAt",
-              "isArray": false,
-              "type": "AWSDateTime",
-              "isRequired": false,
-              "attributes": [],
-              "isReadOnly": true
-            }
-          },
-          "syncable": true,
-          "pluralName": "ProjectPaymentTerms",
-          "attributes": [
-            {
-              "type": "model",
-              "properties": {}
-            },
-            {
-              "type": "auth",
-              "properties": {
-                "rules": [
-                  {
-                    "allow": "public",
-                    "provider": "apiKey",
-                    "operations": [
-                      "create",
-                      "update",
-                      "delete",
-                      "read"
-                    ]
-                  },
-                  {
-                    "allow": "private",
-                    "operations": [
-                      "create",
-                      "update",
-                      "delete",
-                      "read"
-                    ]
-                  }
-                ]
-              }
-            }
-          ],
-          "primaryKeyInfo": {
-            "isCustomPrimaryKey": false,
-            "primaryKeyFieldName": "id",
-            "sortKeyFieldNames": []
-          }
-        },
-        "ProjectPermissions": {
-          "name": "ProjectPermissions",
-          "fields": {
-            "id": {
-              "name": "id",
-              "isArray": false,
-              "type": "ID",
-              "isRequired": true,
-              "attributes": []
-            },
-            "projectId": {
-              "name": "projectId",
-              "isArray": false,
-              "type": "ID",
-              "isRequired": false,
-              "attributes": []
-            },
-            "owner": {
-              "name": "owner",
-              "isArray": false,
-              "type": "String",
-              "isRequired": false,
-              "attributes": []
-            },
-            "na": {
-              "name": "na",
-              "isArray": false,
-              "type": "String",
-              "isRequired": false,
-              "attributes": []
-            },
-            "permissions": {
-              "name": "permissions",
-              "isArray": false,
-              "type": "Boolean",
-              "isRequired": false,
-              "attributes": []
-            },
-            "createdAt": {
-              "name": "createdAt",
-              "isArray": false,
-              "type": "AWSDateTime",
-              "isRequired": false,
-              "attributes": [],
-              "isReadOnly": true
-            },
-            "updatedAt": {
-              "name": "updatedAt",
-              "isArray": false,
-              "type": "AWSDateTime",
-              "isRequired": false,
-              "attributes": [],
-              "isReadOnly": true
-            }
-          },
-          "syncable": true,
-          "pluralName": "ProjectPermissions",
-          "attributes": [
-            {
-              "type": "model",
-              "properties": {}
-            },
-            {
-              "type": "auth",
-              "properties": {
-                "rules": [
-                  {
-                    "allow": "public",
-                    "provider": "apiKey",
-                    "operations": [
-                      "create",
-                      "update",
-                      "delete",
-                      "read"
-                    ]
-                  },
-                  {
-                    "allow": "private",
-                    "operations": [
-                      "create",
-                      "update",
-                      "delete",
-                      "read"
-                    ]
-                  }
-                ]
-              }
-            }
-          ],
-          "primaryKeyInfo": {
-            "isCustomPrimaryKey": false,
-            "primaryKeyFieldName": "id",
-            "sortKeyFieldNames": []
-          }
-        },
-        "Projects": {
-          "name": "Projects",
-          "fields": {
-            "id": {
-              "name": "id",
-              "isArray": false,
-              "type": "ID",
-              "isRequired": true,
-              "attributes": []
-            },
-            "title": {
-              "name": "title",
-              "isArray": false,
-              "type": "String",
-              "isRequired": false,
-              "attributes": []
-            },
-            "status": {
-              "name": "status",
-              "isArray": false,
-              "type": "String",
-              "isRequired": false,
-              "attributes": []
-            },
-            "statusImage": {
-              "name": "statusImage",
-              "isArray": false,
-              "type": "String",
-              "isRequired": false,
-              "attributes": []
-            },
-            "statusOrder": {
-              "name": "statusOrder",
-              "isArray": false,
-              "type": "Float",
-              "isRequired": false,
-              "attributes": []
-            },
-            "propertyType": {
-              "name": "propertyType",
-              "isArray": false,
-              "type": "String",
-              "isRequired": false,
-              "attributes": []
-            },
-            "description": {
-              "name": "description",
-              "isArray": false,
-              "type": "String",
-              "isRequired": false,
-              "attributes": []
-            },
-            "image": {
-              "name": "image",
-              "isArray": false,
-              "type": "String",
-              "isRequired": false,
-              "attributes": []
-            },
-            "gallery": {
-              "name": "gallery",
-              "isArray": false,
-              "type": "String",
-              "isRequired": false,
-              "attributes": []
-            },
-            "bedrooms": {
-              "name": "bedrooms",
-              "isArray": false,
-              "type": "Float",
-              "isRequired": false,
-              "attributes": []
-            },
-            "bathrooms": {
-              "name": "bathrooms",
-              "isArray": false,
-              "type": "Float",
-              "isRequired": false,
-              "attributes": []
-            },
-            "floors": {
-              "name": "floors",
-              "isArray": false,
-              "type": "Int",
-              "isRequired": false,
-              "attributes": []
-            },
-            "sizeSqft": {
-              "name": "sizeSqft",
-              "isArray": false,
-              "type": "Float",
-              "isRequired": false,
-              "attributes": []
-            },
-            "yearBuilt": {
-              "name": "yearBuilt",
-              "isArray": false,
-              "type": "Int",
-              "isRequired": false,
-              "attributes": []
-            },
-            "redfinLink": {
-              "name": "redfinLink",
-              "isArray": false,
-              "type": "AWSURL",
-              "isRequired": false,
-              "attributes": []
-            },
-            "zillowLink": {
-              "name": "zillowLink",
-              "isArray": false,
-              "type": "AWSURL",
-              "isRequired": false,
-              "attributes": []
-            },
-            "originalValue": {
-              "name": "originalValue",
-              "isArray": false,
-              "type": "Float",
-              "isRequired": false,
-              "attributes": []
-            },
-            "listingPrice": {
-              "name": "listingPrice",
-              "isArray": false,
-              "type": "Float",
-              "isRequired": false,
-              "attributes": []
-            },
-            "salePrice": {
-              "name": "salePrice",
-              "isArray": false,
-              "type": "Float",
-              "isRequired": false,
-              "attributes": []
-            },
-            "boostPrice": {
-              "name": "boostPrice",
-              "isArray": false,
-              "type": "Float",
-              "isRequired": false,
-              "attributes": []
-            },
-            "boosterEstimatedCost": {
-              "name": "boosterEstimatedCost",
-              "isArray": false,
-              "type": "Float",
-              "isRequired": false,
-              "attributes": []
-            },
-            "boosterActualCost": {
-              "name": "boosterActualCost",
-              "isArray": false,
-              "type": "Float",
-              "isRequired": false,
-              "attributes": []
-            },
-            "paidByEscrow": {
-              "name": "paidByEscrow",
-              "isArray": false,
-              "type": "String",
-              "isRequired": false,
-              "attributes": []
-            },
-            "addedValue": {
-              "name": "addedValue",
-              "isArray": false,
-              "type": "Float",
-              "isRequired": false,
-              "attributes": []
-            },
-            "grossProfit": {
-              "name": "grossProfit",
-              "isArray": false,
-              "type": "String",
-              "isRequired": false,
-              "attributes": []
-            },
-            "estimatedGrossProfit": {
-              "name": "estimatedGrossProfit",
-              "isArray": false,
-              "type": "String",
-              "isRequired": false,
-              "attributes": []
-            },
-            "paidCost": {
-              "name": "paidCost",
-              "isArray": false,
-              "type": "String",
-              "isRequired": false,
-              "attributes": []
-            },
-            "daysOnMarket": {
-              "name": "daysOnMarket",
-              "isArray": false,
-              "type": "String",
-              "isRequired": false,
-              "attributes": []
-            },
-            "revShareAmount": {
-              "name": "revShareAmount",
-              "isArray": false,
-              "type": "Float",
-              "isRequired": false,
-              "attributes": []
-            },
-            "loanBalance": {
-              "name": "loanBalance",
-              "isArray": false,
-              "type": "String",
-              "isRequired": false,
-              "attributes": []
-            },
-            "carryCost": {
-              "name": "carryCost",
-              "isArray": false,
-              "type": "String",
-              "isRequired": false,
-              "attributes": []
-            },
-            "openEscrowWithinDays": {
-              "name": "openEscrowWithinDays",
-              "isArray": false,
-              "type": "Float",
-              "isRequired": false,
-              "attributes": []
-            },
-            "carryDays": {
-              "name": "carryDays",
-              "isArray": false,
-              "type": "String",
-              "isRequired": false,
-              "attributes": []
-            },
-            "boosterActualPrice": {
-              "name": "boosterActualPrice",
-              "isArray": false,
-              "type": "String",
-              "isRequired": false,
-              "attributes": []
-            },
-            "budget": {
-              "name": "budget",
-              "isArray": false,
-              "type": "String",
-              "isRequired": false,
-              "attributes": []
-            },
-            "requestDate": {
-              "name": "requestDate",
-              "isArray": false,
-              "type": "AWSDateTime",
-              "isRequired": false,
-              "attributes": []
-            },
-            "visitReviewDate": {
-              "name": "visitReviewDate",
-              "isArray": false,
-              "type": "AWSDateTime",
-              "isRequired": false,
-              "attributes": []
-            },
-            "proposalDate": {
-              "name": "proposalDate",
-              "isArray": false,
-              "type": "AWSDateTime",
-              "isRequired": false,
-              "attributes": []
-            },
-            "contractDate": {
-              "name": "contractDate",
-              "isArray": false,
-              "type": "AWSDateTime",
-              "isRequired": false,
-              "attributes": []
-            },
-            "escrowDate": {
-              "name": "escrowDate",
-              "isArray": false,
-              "type": "AWSDateTime",
-              "isRequired": false,
-              "attributes": []
-            },
-            "estimatedClosingDate": {
-              "name": "estimatedClosingDate",
-              "isArray": false,
-              "type": "AWSDateTime",
-              "isRequired": false,
-              "attributes": []
-            },
-            "closingDate": {
-              "name": "closingDate",
-              "isArray": false,
-              "type": "AWSDateTime",
-              "isRequired": false,
-              "attributes": []
-            },
-            "revSharePayDate": {
-              "name": "revSharePayDate",
-              "isArray": false,
-              "type": "AWSDateTime",
-              "isRequired": false,
-              "attributes": []
-            },
-            "underwritingDate": {
-              "name": "underwritingDate",
-              "isArray": false,
-              "type": "AWSDateTime",
-              "isRequired": false,
-              "attributes": []
-            },
-            "escrowPaymentDate": {
-              "name": "escrowPaymentDate",
-              "isArray": false,
-              "type": "AWSDateTime",
-              "isRequired": false,
-              "attributes": []
-            },
-            "boosterCompletionDate": {
-              "name": "boosterCompletionDate",
-              "isArray": false,
-              "type": "AWSDateTime",
-              "isRequired": false,
-              "attributes": []
-            },
-            "invoiceDate": {
-              "name": "invoiceDate",
-              "isArray": false,
-              "type": "AWSDateTime",
-              "isRequired": false,
-              "attributes": []
-            },
-            "escrowCompanyName": {
-              "name": "escrowCompanyName",
-              "isArray": false,
-              "type": "String",
-              "isRequired": false,
-              "attributes": []
-            },
-            "escrowContactInfo": {
-              "name": "escrowContactInfo",
-              "isArray": false,
-              "type": "String",
-              "isRequired": false,
-              "attributes": []
-            },
-            "excludeFromDashboard": {
-              "name": "excludeFromDashboard",
-              "isArray": false,
-              "type": "Boolean",
-              "isRequired": false,
-              "attributes": []
-            },
-            "invoiceNumber": {
-              "name": "invoiceNumber",
-              "isArray": false,
-              "type": "String",
-              "isRequired": false,
-              "attributes": []
-            },
-            "brokerage": {
-              "name": "brokerage",
-              "isArray": false,
-              "type": "String",
-              "isRequired": false,
-              "attributes": []
-            },
-            "selectedProducts": {
-              "name": "selectedProducts",
-              "isArray": false,
-              "type": "String",
-              "isRequired": false,
-              "attributes": []
-            },
-            "signedContracts": {
-              "name": "signedContracts",
-              "isArray": false,
-              "type": "String",
-              "isRequired": false,
-              "attributes": []
-            },
-            "linkProjects1Title2": {
-              "name": "linkProjects1Title2",
-              "isArray": false,
-              "type": "AWSURL",
-              "isRequired": false,
-              "attributes": []
-            },
-            "estimate": {
-              "name": "estimate",
-              "isArray": false,
-              "type": "String",
-              "isRequired": false,
-              "attributes": []
-            },
-            "priceQuoteInfo": {
-              "name": "priceQuoteInfo",
-              "isArray": false,
-              "type": "String",
-              "isRequired": false,
-              "attributes": []
-            },
-            "quoteUrl": {
-              "name": "quoteUrl",
-              "isArray": false,
-              "type": "AWSURL",
-              "isRequired": false,
-              "attributes": []
-            },
-            "documents": {
-              "name": "documents",
-              "isArray": false,
-              "type": "String",
-              "isRequired": false,
-              "attributes": []
-            },
-            "permissionPublic": {
-              "name": "permissionPublic",
-              "isArray": false,
-              "type": "Boolean",
-              "isRequired": false,
-              "attributes": []
-            },
-            "permissionPrivateRoles": {
-              "name": "permissionPrivateRoles",
-              "isArray": false,
-              "type": "Boolean",
-              "isRequired": false,
-              "attributes": []
-            },
-            "permissionPrivateUsers": {
-              "name": "permissionPrivateUsers",
-              "isArray": false,
-              "type": "Boolean",
-              "isRequired": false,
-              "attributes": []
-            },
-            "projectManagerEmailList": {
-              "name": "projectManagerEmailList",
-              "isArray": false,
-              "type": "AWSEmail",
-              "isRequired": false,
-              "attributes": []
-            },
-            "projectManagerPhone": {
-              "name": "projectManagerPhone",
-              "isArray": false,
-              "type": "String",
-              "isRequired": false,
-              "attributes": []
-            },
-            "visitorId": {
-              "name": "visitorId",
-              "isArray": false,
-              "type": "ID",
-              "isRequired": false,
-              "attributes": []
-            },
-            "quoteId": {
-              "name": "quoteId",
-              "isArray": false,
-              "type": "ID",
-              "isRequired": false,
-              "attributes": []
-            },
-            "requestId": {
-              "name": "requestId",
-              "isArray": false,
-              "type": "ID",
-              "isRequired": false,
-              "attributes": []
-            },
-            "assignedTo": {
-              "name": "assignedTo",
-              "isArray": false,
-              "type": "String",
-              "isRequired": false,
-              "attributes": []
-            },
-            "assignedDate": {
-              "name": "assignedDate",
-              "isArray": false,
-              "type": "AWSDateTime",
-              "isRequired": false,
-              "attributes": []
-            },
-            "officeNotes": {
-              "name": "officeNotes",
-              "isArray": false,
-              "type": "String",
-              "isRequired": false,
-              "attributes": []
-            },
-            "quoteSentDate": {
-              "name": "quoteSentDate",
-              "isArray": false,
-              "type": "AWSDateTime",
-              "isRequired": false,
-              "attributes": []
-            },
-            "quoteOpenedDate": {
-              "name": "quoteOpenedDate",
-              "isArray": false,
-              "type": "AWSDateTime",
-              "isRequired": false,
-              "attributes": []
-            },
-            "quoteSignedDate": {
-              "name": "quoteSignedDate",
-              "isArray": false,
-              "type": "AWSDateTime",
-              "isRequired": false,
-              "attributes": []
-            },
-            "contractingStartDate": {
-              "name": "contractingStartDate",
-              "isArray": false,
-              "type": "AWSDateTime",
-              "isRequired": false,
-              "attributes": []
-            },
-            "contractSentDate": {
-              "name": "contractSentDate",
-              "isArray": false,
-              "type": "AWSDateTime",
-              "isRequired": false,
-              "attributes": []
-            },
-            "archivedDate": {
-              "name": "archivedDate",
-              "isArray": false,
-              "type": "AWSDateTime",
-              "isRequired": false,
-              "attributes": []
-            },
-            "estimatedWeeksDuration": {
-              "name": "estimatedWeeksDuration",
-              "isArray": false,
-              "type": "String",
-              "isRequired": false,
-              "attributes": []
-            },
-            "accountExecutive": {
-              "name": "accountExecutive",
-              "isArray": false,
-              "type": "Float",
-              "isRequired": false,
-              "attributes": []
-            },
-            "link04ProjectsTitle": {
-              "name": "link04ProjectsTitle",
-              "isArray": false,
-              "type": "AWSURL",
-              "isRequired": false,
-              "attributes": []
-            },
-            "projectAdminProjectId": {
-              "name": "projectAdminProjectId",
-              "isArray": false,
-              "type": "ID",
-              "isRequired": false,
-              "attributes": []
-            },
-            "owner": {
-              "name": "owner",
-              "isArray": false,
-              "type": "String",
-              "isRequired": false,
-              "attributes": []
-            },
-            "contractUrl": {
-              "name": "contractUrl",
-              "isArray": false,
-              "type": "AWSURL",
-              "isRequired": false,
-              "attributes": []
-            },
-            "archived": {
-              "name": "archived",
-              "isArray": false,
-              "type": "String",
-              "isRequired": false,
-              "attributes": []
-            },
-            "item04Projects": {
-              "name": "item04Projects",
-              "isArray": false,
-              "type": "String",
-              "isRequired": false,
-              "attributes": []
-            },
-            "agentContactId": {
-              "name": "agentContactId",
-              "isArray": false,
-              "type": "ID",
-              "isRequired": false,
-              "attributes": []
-            },
-            "homeownerContactId": {
-              "name": "homeownerContactId",
-              "isArray": false,
-              "type": "ID",
-              "isRequired": false,
-              "attributes": []
-            },
-            "homeowner2ContactId": {
-              "name": "homeowner2ContactId",
-              "isArray": false,
-              "type": "ID",
-              "isRequired": false,
-              "attributes": []
-            },
-            "homeowner3ContactId": {
-              "name": "homeowner3ContactId",
-              "isArray": false,
-              "type": "ID",
-              "isRequired": false,
-              "attributes": []
-            },
-            "addressId": {
-              "name": "addressId",
-              "isArray": false,
-              "type": "ID",
-              "isRequired": false,
-              "attributes": []
-            },
-            "createdDate": {
-              "name": "createdDate",
-              "isArray": false,
-              "type": "AWSDateTime",
-              "isRequired": false,
-              "attributes": []
-            },
-            "updatedDate": {
-              "name": "updatedDate",
-              "isArray": false,
-              "type": "AWSDateTime",
-              "isRequired": false,
-              "attributes": []
-            },
-            "agent": {
-              "name": "agent",
-              "isArray": false,
-              "type": {
-                "model": "Contacts"
-              },
-              "isRequired": false,
-              "attributes": [],
-              "association": {
-                "connectionType": "BELONGS_TO",
-                "targetNames": [
-                  "agentContactId"
-                ]
-              }
-            },
-            "homeowner": {
-              "name": "homeowner",
-              "isArray": false,
-              "type": {
-                "model": "Contacts"
-              },
-              "isRequired": false,
-              "attributes": [],
-              "association": {
-                "connectionType": "BELONGS_TO",
-                "targetNames": [
-                  "homeownerContactId"
-                ]
-              }
-            },
-            "homeowner2": {
-              "name": "homeowner2",
-              "isArray": false,
-              "type": {
-                "model": "Contacts"
-              },
-              "isRequired": false,
-              "attributes": [],
-              "association": {
-                "connectionType": "BELONGS_TO",
-                "targetNames": [
-                  "homeowner2ContactId"
-                ]
-              }
-            },
-            "homeowner3": {
-              "name": "homeowner3",
-              "isArray": false,
-              "type": {
-                "model": "Contacts"
-              },
-              "isRequired": false,
-              "attributes": [],
-              "association": {
-                "connectionType": "BELONGS_TO",
-                "targetNames": [
-                  "homeowner3ContactId"
-                ]
-              }
-            },
-            "address": {
-              "name": "address",
-              "isArray": false,
-              "type": {
-                "model": "Properties"
-              },
-              "isRequired": false,
-              "attributes": [],
-              "association": {
-                "connectionType": "BELONGS_TO",
-                "targetNames": [
-                  "addressId"
-                ]
-              }
-            },
-            "quotes": {
-              "name": "quotes",
-              "isArray": true,
-              "type": {
-                "model": "Quotes"
-              },
-              "isRequired": false,
-              "attributes": [],
-              "isArrayNullable": true,
-              "association": {
-                "connectionType": "HAS_MANY",
-                "associatedWith": [
-                  "projectId"
-                ]
-              }
-            },
-            "comments": {
-              "name": "comments",
-              "isArray": true,
-              "type": {
-                "model": "ProjectComments"
-              },
-              "isRequired": false,
-              "attributes": [],
-              "isArrayNullable": true,
-              "association": {
-                "connectionType": "HAS_MANY",
-                "associatedWith": [
-                  "projectId"
-                ]
-              }
-            },
-            "milestones": {
-              "name": "milestones",
-              "isArray": true,
-              "type": {
-                "model": "ProjectMilestones"
-              },
-              "isRequired": false,
-              "attributes": [],
-              "isArrayNullable": true,
-              "association": {
-                "connectionType": "HAS_MANY",
-                "associatedWith": [
-                  "projectId"
-                ]
-              }
-            },
-            "paymentTerms": {
-              "name": "paymentTerms",
-              "isArray": true,
-              "type": {
-                "model": "ProjectPaymentTerms"
-              },
-              "isRequired": false,
-              "attributes": [],
-              "isArrayNullable": true,
-              "association": {
-                "connectionType": "HAS_MANY",
-                "associatedWith": [
-                  "projectId"
-                ]
-              }
-            },
-            "quoteItems": {
-              "name": "quoteItems",
-              "isArray": true,
-              "type": {
-                "model": "QuoteItems"
-              },
-              "isRequired": false,
-              "attributes": [],
-              "isArrayNullable": true,
-              "association": {
-                "connectionType": "HAS_MANY",
-                "associatedWith": [
-                  "projectId"
-                ]
-              }
-            },
-            "createdAt": {
-              "name": "createdAt",
-              "isArray": false,
-              "type": "AWSDateTime",
-              "isRequired": false,
-              "attributes": [],
-              "isReadOnly": true
-            },
-            "updatedAt": {
-              "name": "updatedAt",
-              "isArray": false,
-              "type": "AWSDateTime",
-              "isRequired": false,
-              "attributes": [],
-              "isReadOnly": true
-            }
-          },
-          "syncable": true,
-          "pluralName": "Projects",
-          "attributes": [
-            {
-              "type": "model",
-              "properties": {}
-            },
-            {
-              "type": "auth",
-              "properties": {
-                "rules": [
-                  {
-                    "allow": "public",
-                    "provider": "apiKey",
-                    "operations": [
-                      "create",
-                      "update",
-                      "delete",
-                      "read"
-                    ]
-                  },
-                  {
-                    "allow": "private",
-                    "operations": [
-                      "create",
-                      "update",
-                      "delete",
-                      "read"
-                    ]
-                  }
-                ]
-              }
-            }
-          ],
-          "primaryKeyInfo": {
-            "isCustomPrimaryKey": false,
-            "primaryKeyFieldName": "id",
-            "sortKeyFieldNames": []
-          }
-        },
-        "Properties": {
-          "name": "Properties",
-          "fields": {
-            "id": {
-              "name": "id",
-              "isArray": false,
-              "type": "ID",
-              "isRequired": true,
-              "attributes": []
-            },
-            "propertyFullAddress": {
-              "name": "propertyFullAddress",
-              "isArray": false,
-              "type": "String",
-              "isRequired": false,
-              "attributes": []
-            },
-            "houseAddress": {
-              "name": "houseAddress",
-              "isArray": false,
-              "type": "String",
-              "isRequired": false,
-              "attributes": []
-            },
-            "city": {
-              "name": "city",
-              "isArray": false,
-              "type": "String",
-              "isRequired": false,
-              "attributes": []
-            },
-            "state": {
-              "name": "state",
-              "isArray": false,
-              "type": "String",
-              "isRequired": false,
-              "attributes": []
-            },
-            "zip": {
-              "name": "zip",
-              "isArray": false,
-              "type": "String",
-              "isRequired": false,
-              "attributes": []
-            },
-            "propertyType": {
-              "name": "propertyType",
-              "isArray": false,
-              "type": "String",
-              "isRequired": false,
-              "attributes": []
-            },
-            "bedrooms": {
-              "name": "bedrooms",
-              "isArray": false,
-              "type": "Float",
-              "isRequired": false,
-              "attributes": []
-            },
-            "bathrooms": {
-              "name": "bathrooms",
-              "isArray": false,
-              "type": "Float",
-              "isRequired": false,
-              "attributes": []
-            },
-            "floors": {
-              "name": "floors",
-              "isArray": false,
-              "type": "Int",
-              "isRequired": false,
-              "attributes": []
-            },
-            "sizeSqft": {
-              "name": "sizeSqft",
-              "isArray": false,
-              "type": "Float",
-              "isRequired": false,
-              "attributes": []
-            },
-            "yearBuilt": {
-              "name": "yearBuilt",
-              "isArray": false,
-              "type": "Int",
-              "isRequired": false,
-              "attributes": []
-            },
-            "redfinLink": {
-              "name": "redfinLink",
-              "isArray": false,
-              "type": "AWSURL",
-              "isRequired": false,
-              "attributes": []
-            },
-            "zillowLink": {
-              "name": "zillowLink",
-              "isArray": false,
-              "type": "AWSURL",
-              "isRequired": false,
-              "attributes": []
-            },
-            "owner": {
-              "name": "owner",
-              "isArray": false,
-              "type": "String",
-              "isRequired": false,
-              "attributes": []
-            },
-            "projects": {
-              "name": "projects",
-              "isArray": true,
-              "type": {
-                "model": "Projects"
-              },
-              "isRequired": false,
-              "attributes": [],
-              "isArrayNullable": true,
-              "association": {
-                "connectionType": "HAS_MANY",
-                "associatedWith": [
-                  "addressId"
-                ]
-              }
-            },
-            "createdAt": {
-              "name": "createdAt",
-              "isArray": false,
-              "type": "AWSDateTime",
-              "isRequired": false,
-              "attributes": [],
-              "isReadOnly": true
-            },
-            "updatedAt": {
-              "name": "updatedAt",
-              "isArray": false,
-              "type": "AWSDateTime",
-              "isRequired": false,
-              "attributes": [],
-              "isReadOnly": true
-            }
-          },
-          "syncable": true,
-          "pluralName": "Properties",
-          "attributes": [
-            {
-              "type": "model",
-              "properties": {}
-            },
-            {
-              "type": "auth",
-              "properties": {
-                "rules": [
-                  {
-                    "allow": "public",
-                    "provider": "apiKey",
-                    "operations": [
-                      "create",
-                      "update",
-                      "delete",
-                      "read"
-                    ]
-                  },
-                  {
-                    "allow": "private",
-                    "operations": [
-                      "create",
-                      "update",
-                      "delete",
-                      "read"
-                    ]
-                  }
-                ]
-              }
-            }
-          ],
-          "primaryKeyInfo": {
-            "isCustomPrimaryKey": false,
-            "primaryKeyFieldName": "id",
-            "sortKeyFieldNames": []
-          }
-        },
-        "QuoteItems": {
-          "name": "QuoteItems",
-          "fields": {
-            "id": {
-              "name": "id",
-              "isArray": false,
-              "type": "ID",
-              "isRequired": true,
-              "attributes": []
-            },
-            "owner": {
-              "name": "owner",
-              "isArray": false,
-              "type": "String",
-              "isRequired": false,
-              "attributes": []
-            },
-            "projectId": {
-              "name": "projectId",
-              "isArray": false,
-              "type": "ID",
-              "isRequired": false,
-              "attributes": []
-            },
-            "itemName": {
-              "name": "itemName",
-              "isArray": false,
-              "type": "String",
-              "isRequired": false,
-              "attributes": []
-            },
-            "itemCompleted": {
-              "name": "itemCompleted",
-              "isArray": false,
-              "type": "Boolean",
-              "isRequired": false,
-              "attributes": []
-            },
-            "parentStageId": {
-              "name": "parentStageId",
-              "isArray": false,
-              "type": "ID",
-              "isRequired": false,
-              "attributes": []
-            },
-            "order": {
-              "name": "order",
-              "isArray": false,
-              "type": "Int",
-              "isRequired": false,
-              "attributes": []
-            },
-            "isCategory": {
-              "name": "isCategory",
-              "isArray": false,
-              "type": "Boolean",
-              "isRequired": false,
-              "attributes": []
-            },
-            "description": {
-              "name": "description",
-              "isArray": false,
-              "type": "String",
-              "isRequired": false,
-              "attributes": []
-            },
-            "quantity": {
-              "name": "quantity",
-              "isArray": false,
-              "type": "Float",
-              "isRequired": false,
-              "attributes": []
-            },
-            "unitPrice": {
-              "name": "unitPrice",
-              "isArray": false,
-              "type": "String",
-              "isRequired": false,
-              "attributes": []
-            },
-            "total": {
-              "name": "total",
-              "isArray": false,
-              "type": "String",
-              "isRequired": false,
-              "attributes": []
-            },
-            "type": {
-              "name": "type",
-              "isArray": false,
-              "type": "String",
-              "isRequired": false,
-              "attributes": []
-            },
-            "recommendItem": {
-              "name": "recommendItem",
-              "isArray": false,
-              "type": "Boolean",
-              "isRequired": false,
-              "attributes": []
-            },
-            "image": {
-              "name": "image",
-              "isArray": false,
-              "type": "String",
-              "isRequired": false,
-              "attributes": []
-            },
-            "internal": {
-              "name": "internal",
-              "isArray": false,
-              "type": "Boolean",
-              "isRequired": false,
-              "attributes": []
-            },
-            "marginPercent": {
-              "name": "marginPercent",
-              "isArray": false,
-              "type": "Float",
-              "isRequired": false,
-              "attributes": []
-            },
-            "cost": {
-              "name": "cost",
-              "isArray": false,
-              "type": "Float",
-              "isRequired": false,
-              "attributes": []
-            },
-            "price": {
-              "name": "price",
-              "isArray": false,
-              "type": "Float",
-              "isRequired": false,
-              "attributes": []
-            },
-            "project": {
-              "name": "project",
-              "isArray": false,
-              "type": {
-                "model": "Projects"
-              },
-              "isRequired": false,
-              "attributes": [],
-              "association": {
-                "connectionType": "BELONGS_TO",
-                "targetNames": [
-                  "projectId"
-                ]
-              }
-            },
-            "createdAt": {
-              "name": "createdAt",
-              "isArray": false,
-              "type": "AWSDateTime",
-              "isRequired": false,
-              "attributes": [],
-              "isReadOnly": true
-            },
-            "updatedAt": {
-              "name": "updatedAt",
-              "isArray": false,
-              "type": "AWSDateTime",
-              "isRequired": false,
-              "attributes": [],
-              "isReadOnly": true
-            }
-          },
-          "syncable": true,
-          "pluralName": "QuoteItems",
-          "attributes": [
-            {
-              "type": "model",
-              "properties": {}
-            },
-            {
-              "type": "auth",
-              "properties": {
-                "rules": [
-                  {
-                    "allow": "public",
-                    "provider": "apiKey",
-                    "operations": [
-                      "create",
-                      "update",
-                      "delete",
-                      "read"
-                    ]
-                  },
-                  {
-                    "allow": "private",
-                    "operations": [
-                      "create",
-                      "update",
-                      "delete",
-                      "read"
-                    ]
-                  }
-                ]
-              }
-            }
-          ],
-          "primaryKeyInfo": {
-            "isCustomPrimaryKey": false,
-            "primaryKeyFieldName": "id",
-            "sortKeyFieldNames": []
-          }
-        },
-        "Quotes": {
-          "name": "Quotes",
-          "fields": {
-            "id": {
-              "name": "id",
-              "isArray": false,
-              "type": "ID",
-              "isRequired": true,
-              "attributes": []
-            },
-            "requestId": {
-              "name": "requestId",
-              "isArray": false,
-              "type": "ID",
-              "isRequired": false,
-              "attributes": []
-            },
-            "projectId": {
-              "name": "projectId",
-              "isArray": false,
-              "type": "ID",
-              "isRequired": false,
-              "attributes": []
-            },
-            "status": {
-              "name": "status",
-              "isArray": false,
-              "type": "String",
-              "isRequired": false,
-              "attributes": []
-            },
-            "statusImage": {
-              "name": "statusImage",
-              "isArray": false,
-              "type": "String",
-              "isRequired": false,
-              "attributes": []
-            },
-            "statusOrder": {
-              "name": "statusOrder",
-              "isArray": false,
-              "type": "Float",
-              "isRequired": false,
-              "attributes": []
-            },
-            "assignedTo": {
-              "name": "assignedTo",
-              "isArray": false,
-              "type": "String",
-              "isRequired": false,
-              "attributes": []
-            },
-            "assignedDate": {
-              "name": "assignedDate",
-              "isArray": false,
-              "type": "AWSDateTime",
-              "isRequired": false,
-              "attributes": []
-            },
-            "quoteNumber": {
-              "name": "quoteNumber",
-              "isArray": false,
-              "type": "Int",
-              "isRequired": false,
-              "attributes": []
-            },
-            "title": {
-              "name": "title",
-              "isArray": false,
-              "type": "String",
-              "isRequired": false,
-              "attributes": []
-            },
-            "visitorId": {
-              "name": "visitorId",
-              "isArray": false,
-              "type": "ID",
-              "isRequired": false,
-              "attributes": []
-            },
-            "pdfGeneratorUrl": {
-              "name": "pdfGeneratorUrl",
-              "isArray": false,
-              "type": "AWSURL",
-              "isRequired": false,
-              "attributes": []
-            },
-            "document": {
-              "name": "document",
-              "isArray": false,
-              "type": "String",
-              "isRequired": false,
-              "attributes": []
-            },
-            "documents": {
-              "name": "documents",
-              "isArray": false,
-              "type": "String",
-              "isRequired": false,
-              "attributes": []
-            },
-            "images": {
-              "name": "images",
-              "isArray": false,
-              "type": "String",
-              "isRequired": false,
-              "attributes": []
-            },
-            "budget": {
-              "name": "budget",
-              "isArray": false,
-              "type": "Float",
-              "isRequired": false,
-              "attributes": []
-            },
-            "totalCost": {
-              "name": "totalCost",
-              "isArray": false,
-              "type": "Float",
-              "isRequired": false,
-              "attributes": []
-            },
-            "totalPrice": {
-              "name": "totalPrice",
-              "isArray": false,
-              "type": "Float",
-              "isRequired": false,
-              "attributes": []
-            },
-            "product": {
-              "name": "product",
-              "isArray": false,
-              "type": "String",
-              "isRequired": false,
-              "attributes": []
-            },
-            "operationManagerApproved": {
-              "name": "operationManagerApproved",
-              "isArray": false,
-              "type": "Boolean",
-              "isRequired": false,
-              "attributes": []
-            },
-            "underwritingApproved": {
-              "name": "underwritingApproved",
-              "isArray": false,
-              "type": "Boolean",
-              "isRequired": false,
-              "attributes": []
-            },
-            "signed": {
-              "name": "signed",
-              "isArray": false,
-              "type": "Boolean",
-              "isRequired": false,
-              "attributes": []
-            },
-            "signee1Name": {
-              "name": "signee1Name",
-              "isArray": false,
-              "type": "String",
-              "isRequired": false,
-              "attributes": []
-            },
-            "signature": {
-              "name": "signature",
-              "isArray": false,
-              "type": "String",
-              "isRequired": false,
-              "attributes": []
-            },
-            "projectedListingPrice": {
-              "name": "projectedListingPrice",
-              "isArray": false,
-              "type": "Float",
-              "isRequired": false,
-              "attributes": []
-            },
-            "loanBalance": {
-              "name": "loanBalance",
-              "isArray": false,
-              "type": "Float",
-              "isRequired": false,
-              "attributes": []
-            },
-            "creditScore": {
-              "name": "creditScore",
-              "isArray": false,
-              "type": "Float",
-              "isRequired": false,
-              "attributes": []
-            },
-            "eSignatureDocumentId": {
-              "name": "eSignatureDocumentId",
-              "isArray": false,
-              "type": "ID",
-              "isRequired": false,
-              "attributes": []
-            },
-            "quotePdfUrl": {
-              "name": "quotePdfUrl",
-              "isArray": false,
-              "type": "AWSURL",
-              "isRequired": false,
-              "attributes": []
-            },
-            "viewedBy": {
-              "name": "viewedBy",
-              "isArray": false,
-              "type": "String",
-              "isRequired": false,
-              "attributes": []
-            },
-            "associatedProject": {
-              "name": "associatedProject",
-              "isArray": false,
-              "type": "String",
-              "isRequired": false,
-              "attributes": []
-            },
-            "changeOrder": {
-              "name": "changeOrder",
-              "isArray": false,
-              "type": "String",
-              "isRequired": false,
-              "attributes": []
-            },
-            "requestDate": {
-              "name": "requestDate",
-              "isArray": false,
-              "type": "AWSDateTime",
-              "isRequired": false,
-              "attributes": []
-            },
-            "visitDate": {
-              "name": "visitDate",
-              "isArray": false,
-              "type": "AWSDateTime",
-              "isRequired": false,
-              "attributes": []
-            },
-            "operationManagerApprovedDate": {
-              "name": "operationManagerApprovedDate",
-              "isArray": false,
-              "type": "AWSDateTime",
-              "isRequired": false,
-              "attributes": []
-            },
-            "sentDate": {
-              "name": "sentDate",
-              "isArray": false,
-              "type": "AWSDateTime",
-              "isRequired": false,
-              "attributes": []
-            },
-            "openedDate": {
-              "name": "openedDate",
-              "isArray": false,
-              "type": "AWSDateTime",
-              "isRequired": false,
-              "attributes": []
-            },
-            "signedDate": {
-              "name": "signedDate",
-              "isArray": false,
-              "type": "AWSDateTime",
-              "isRequired": false,
-              "attributes": []
-            },
-            "underwritingApprovedDate": {
-              "name": "underwritingApprovedDate",
-              "isArray": false,
-              "type": "AWSDateTime",
-              "isRequired": false,
-              "attributes": []
-            },
-            "contractingStartDate": {
-              "name": "contractingStartDate",
-              "isArray": false,
-              "type": "AWSDateTime",
-              "isRequired": false,
-              "attributes": []
-            },
-            "contractSentDate": {
-              "name": "contractSentDate",
-              "isArray": false,
-              "type": "AWSDateTime",
-              "isRequired": false,
-              "attributes": []
-            },
-            "contractSignedDate": {
-              "name": "contractSignedDate",
-              "isArray": false,
-              "type": "AWSDateTime",
-              "isRequired": false,
-              "attributes": []
-            },
-            "convertedDate": {
-              "name": "convertedDate",
-              "isArray": false,
-              "type": "AWSDateTime",
-              "isRequired": false,
-              "attributes": []
-            },
-            "expiredDate": {
-              "name": "expiredDate",
-              "isArray": false,
-              "type": "AWSDateTime",
-              "isRequired": false,
-              "attributes": []
-            },
-            "archivedDate": {
-              "name": "archivedDate",
-              "isArray": false,
-              "type": "AWSDateTime",
-              "isRequired": false,
-              "attributes": []
-            },
-            "rejectedDate": {
-              "name": "rejectedDate",
-              "isArray": false,
-              "type": "AWSDateTime",
-              "isRequired": false,
-              "attributes": []
-            },
-            "brokerage": {
-              "name": "brokerage",
-              "isArray": false,
-              "type": "String",
-              "isRequired": false,
-              "attributes": []
-            },
-            "officeNotes": {
-              "name": "officeNotes",
-              "isArray": false,
-              "type": "String",
-              "isRequired": false,
-              "attributes": []
-            },
-            "reasonForArchive": {
-              "name": "reasonForArchive",
-              "isArray": false,
-              "type": "String",
-              "isRequired": false,
-              "attributes": []
-            },
-            "estimatedWeeksDuration": {
-              "name": "estimatedWeeksDuration",
-              "isArray": false,
-              "type": "String",
-              "isRequired": false,
-              "attributes": []
-            },
-            "accountExecutive": {
-              "name": "accountExecutive",
-              "isArray": false,
-              "type": "Float",
-              "isRequired": false,
-              "attributes": []
-            },
-            "bedrooms": {
-              "name": "bedrooms",
-              "isArray": false,
-              "type": "String",
-              "isRequired": false,
-              "attributes": []
-            },
-            "yearBuilt": {
-              "name": "yearBuilt",
-              "isArray": false,
-              "type": "String",
-              "isRequired": false,
-              "attributes": []
-            },
-            "floors": {
-              "name": "floors",
-              "isArray": false,
-              "type": "String",
-              "isRequired": false,
-              "attributes": []
-            },
-            "bathrooms": {
-              "name": "bathrooms",
-              "isArray": false,
-              "type": "String",
-              "isRequired": false,
-              "attributes": []
-            },
-            "sizeSqft": {
-              "name": "sizeSqft",
-              "isArray": false,
-              "type": "String",
-              "isRequired": false,
-              "attributes": []
-            },
-            "totalPaymentsByClient": {
-              "name": "totalPaymentsByClient",
-              "isArray": false,
-              "type": "String",
-              "isRequired": false,
-              "attributes": []
-            },
-            "totalPaymentsToGc": {
-              "name": "totalPaymentsToGc",
-              "isArray": false,
-              "type": "String",
-              "isRequired": false,
-              "attributes": []
-            },
-            "quoteESignatureId": {
-              "name": "quoteESignatureId",
-              "isArray": false,
-              "type": "ID",
-              "isRequired": false,
-              "attributes": []
-            },
-            "owner": {
-              "name": "owner",
-              "isArray": false,
-              "type": "String",
-              "isRequired": false,
-              "attributes": []
-            },
-            "agentContactId": {
-              "name": "agentContactId",
-              "isArray": false,
-              "type": "ID",
-              "isRequired": false,
-              "attributes": []
-            },
-            "homeownerContactId": {
-              "name": "homeownerContactId",
-              "isArray": false,
-              "type": "ID",
-              "isRequired": false,
-              "attributes": []
-            },
-            "homeowner2ContactId": {
-              "name": "homeowner2ContactId",
-              "isArray": false,
-              "type": "ID",
-              "isRequired": false,
-              "attributes": []
-            },
-            "homeowner3ContactId": {
-              "name": "homeowner3ContactId",
-              "isArray": false,
-              "type": "ID",
-              "isRequired": false,
-              "attributes": []
-            },
-            "addressId": {
-              "name": "addressId",
-              "isArray": false,
-              "type": "ID",
-              "isRequired": false,
-              "attributes": []
-            },
-            "project": {
-              "name": "project",
-              "isArray": false,
-              "type": {
-                "model": "Projects"
-              },
-              "isRequired": false,
-              "attributes": [],
-              "association": {
-                "connectionType": "BELONGS_TO",
-                "targetNames": [
-                  "projectId"
-                ]
-              }
-            },
-            "agent": {
-              "name": "agent",
-              "isArray": false,
-              "type": {
-                "model": "Contacts"
-              },
-              "isRequired": false,
-              "attributes": [],
-              "association": {
-                "connectionType": "BELONGS_TO",
-                "targetNames": [
-                  "agentContactId"
-                ]
-              }
-            },
-            "homeowner": {
-              "name": "homeowner",
-              "isArray": false,
-              "type": {
-                "model": "Contacts"
-              },
-              "isRequired": false,
-              "attributes": [],
-              "association": {
-                "connectionType": "BELONGS_TO",
-                "targetNames": [
-                  "homeownerContactId"
-                ]
-              }
-            },
-            "createdAt": {
-              "name": "createdAt",
-              "isArray": false,
-              "type": "AWSDateTime",
-              "isRequired": false,
-              "attributes": [],
-              "isReadOnly": true
-            },
-            "updatedAt": {
-              "name": "updatedAt",
-              "isArray": false,
-              "type": "AWSDateTime",
-              "isRequired": false,
-              "attributes": [],
-              "isReadOnly": true
-            }
-          },
-          "syncable": true,
-          "pluralName": "Quotes",
-          "attributes": [
-            {
-              "type": "model",
-              "properties": {}
-            },
-            {
-              "type": "auth",
-              "properties": {
-                "rules": [
-                  {
-                    "allow": "public",
-                    "provider": "apiKey",
-                    "operations": [
-                      "create",
-                      "update",
-                      "delete",
-                      "read"
-                    ]
-                  },
-                  {
-                    "allow": "private",
-                    "operations": [
-                      "create",
-                      "update",
-                      "delete",
-                      "read"
-                    ]
-                  }
-                ]
-              }
-            }
-          ],
-          "primaryKeyInfo": {
-            "isCustomPrimaryKey": false,
-            "primaryKeyFieldName": "id",
-            "sortKeyFieldNames": []
-          }
-        },
-        "Requests": {
-          "name": "Requests",
-          "fields": {
-            "id": {
-              "name": "id",
-              "isArray": false,
-              "type": "ID",
-              "isRequired": true,
-              "attributes": []
-            },
-            "status": {
-              "name": "status",
-              "isArray": false,
-              "type": "String",
-              "isRequired": false,
-              "attributes": []
-            },
-            "statusImage": {
-              "name": "statusImage",
-              "isArray": false,
-              "type": "String",
-              "isRequired": false,
-              "attributes": []
-            },
-            "statusOrder": {
-              "name": "statusOrder",
-              "isArray": false,
-              "type": "Float",
-              "isRequired": false,
-              "attributes": []
-            },
-            "accountExecutive": {
-              "name": "accountExecutive",
-              "isArray": false,
-              "type": "Float",
-              "isRequired": false,
-              "attributes": []
-            },
-            "product": {
-              "name": "product",
-              "isArray": false,
-              "type": "String",
-              "isRequired": false,
-              "attributes": []
-            },
-            "assignedTo": {
-              "name": "assignedTo",
-              "isArray": false,
-              "type": "String",
-              "isRequired": false,
-              "attributes": []
-            },
-            "assignedDate": {
-              "name": "assignedDate",
-              "isArray": false,
-              "type": "AWSDateTime",
-              "isRequired": false,
-              "attributes": []
-            },
-            "message": {
-              "name": "message",
-              "isArray": false,
-              "type": "String",
-              "isRequired": false,
-              "attributes": []
-            },
-            "relationToProperty": {
-              "name": "relationToProperty",
-              "isArray": false,
-              "type": "String",
-              "isRequired": false,
-              "attributes": []
-            },
-            "virtualWalkthrough": {
-              "name": "virtualWalkthrough",
-              "isArray": false,
-              "type": "String",
-              "isRequired": false,
-              "attributes": []
-            },
-            "uploadedMedia": {
-              "name": "uploadedMedia",
-              "isArray": false,
-              "type": "String",
-              "isRequired": false,
-              "attributes": []
-            },
-            "uplodedDocuments": {
-              "name": "uplodedDocuments",
-              "isArray": false,
-              "type": "String",
-              "isRequired": false,
-              "attributes": []
-            },
-            "uploadedVideos": {
-              "name": "uploadedVideos",
-              "isArray": false,
-              "type": "String",
-              "isRequired": false,
-              "attributes": []
-            },
-            "rtDigitalSelection": {
-              "name": "rtDigitalSelection",
-              "isArray": false,
-              "type": "String",
-              "isRequired": false,
-              "attributes": []
-            },
-            "leadSource": {
-              "name": "leadSource",
-              "isArray": false,
-              "type": "String",
-              "isRequired": false,
-              "attributes": []
-            },
-            "needFinance": {
-              "name": "needFinance",
-              "isArray": false,
-              "type": "Boolean",
-              "isRequired": false,
-              "attributes": []
-            },
-            "leadFromSync": {
-              "name": "leadFromSync",
-              "isArray": false,
-              "type": "String",
-              "isRequired": false,
-              "attributes": []
-            },
-            "leadFromVenturaStone": {
-              "name": "leadFromVenturaStone",
-              "isArray": false,
-              "type": "String",
-              "isRequired": false,
-              "attributes": []
-            },
-            "officeNotes": {
-              "name": "officeNotes",
-              "isArray": false,
-              "type": "String",
-              "isRequired": false,
-              "attributes": []
-            },
-            "archived": {
-              "name": "archived",
-              "isArray": false,
-              "type": "String",
-              "isRequired": false,
-              "attributes": []
-            },
-            "bookingId": {
-              "name": "bookingId",
-              "isArray": false,
-              "type": "ID",
-              "isRequired": false,
-              "attributes": []
-            },
-            "requestedSlot": {
-              "name": "requestedSlot",
-              "isArray": false,
-              "type": "String",
-              "isRequired": false,
-              "attributes": []
-            },
-            "requestedVisitDateTime": {
-              "name": "requestedVisitDateTime",
-              "isArray": false,
-              "type": "AWSDateTime",
-              "isRequired": false,
-              "attributes": []
-            },
-            "visitorId": {
-              "name": "visitorId",
-              "isArray": false,
-              "type": "ID",
-              "isRequired": false,
-              "attributes": []
-            },
-            "visitDate": {
-              "name": "visitDate",
-              "isArray": false,
-              "type": "AWSDateTime",
-              "isRequired": false,
-              "attributes": []
-            },
-            "moveToQuotingDate": {
-              "name": "moveToQuotingDate",
-              "isArray": false,
-              "type": "AWSDateTime",
-              "isRequired": false,
-              "attributes": []
-            },
-            "expiredDate": {
-              "name": "expiredDate",
-              "isArray": false,
-              "type": "AWSDateTime",
-              "isRequired": false,
-              "attributes": []
-            },
-            "archivedDate": {
-              "name": "archivedDate",
-              "isArray": false,
-              "type": "AWSDateTime",
-              "isRequired": false,
-              "attributes": []
-            },
-            "budget": {
-              "name": "budget",
-              "isArray": false,
-              "type": "String",
-              "isRequired": false,
-              "attributes": []
-            },
-            "owner": {
-              "name": "owner",
-              "isArray": false,
-              "type": "String",
-              "isRequired": false,
-              "attributes": []
-            },
-            "agentContactId": {
-              "name": "agentContactId",
-              "isArray": false,
-              "type": "ID",
-              "isRequired": false,
-              "attributes": []
-            },
-            "homeownerContactId": {
-              "name": "homeownerContactId",
-              "isArray": false,
-              "type": "ID",
-              "isRequired": false,
-              "attributes": []
-            },
-            "addressId": {
-              "name": "addressId",
-              "isArray": false,
-              "type": "ID",
-              "isRequired": false,
-              "attributes": []
-            },
-            "createdAt": {
-              "name": "createdAt",
-              "isArray": false,
-              "type": "AWSDateTime",
-              "isRequired": false,
-              "attributes": [],
-              "isReadOnly": true
-            },
-            "updatedAt": {
-              "name": "updatedAt",
-              "isArray": false,
-              "type": "AWSDateTime",
-              "isRequired": false,
-              "attributes": [],
-              "isReadOnly": true
-            }
-          },
-          "syncable": true,
-          "pluralName": "Requests",
-          "attributes": [
-            {
-              "type": "model",
-              "properties": {}
-            },
-            {
-              "type": "auth",
-              "properties": {
-                "rules": [
-                  {
-                    "allow": "public",
-                    "provider": "apiKey",
-                    "operations": [
-                      "create",
-                      "update",
-                      "delete",
-                      "read"
-                    ]
-                  },
-                  {
-                    "allow": "private",
-                    "operations": [
-                      "create",
-                      "update",
-                      "delete",
-                      "read"
-                    ]
-                  }
-                ]
-              }
-            }
-          ],
-          "primaryKeyInfo": {
-            "isCustomPrimaryKey": false,
-            "primaryKeyFieldName": "id",
-            "sortKeyFieldNames": []
-          }
-        },
-        "eSignatureDocuments": {
-          "name": "eSignatureDocuments",
-          "fields": {
-            "id": {
-              "name": "id",
-              "isArray": false,
-              "type": "ID",
-              "isRequired": true,
-              "attributes": []
-            },
-            "signed": {
-              "name": "signed",
-              "isArray": false,
-              "type": "Boolean",
-              "isRequired": false,
-              "attributes": []
-            },
-            "templateId": {
-              "name": "templateId",
-              "isArray": false,
-              "type": "ID",
-              "isRequired": false,
-              "attributes": []
-            },
-            "documentData": {
-              "name": "documentData",
-              "isArray": false,
-              "type": "String",
-              "isRequired": false,
-              "attributes": []
-            },
-            "pdfGeneratorUrl": {
-              "name": "pdfGeneratorUrl",
-              "isArray": false,
-              "type": "AWSURL",
-              "isRequired": false,
-              "attributes": []
-            },
-            "document": {
-              "name": "document",
-              "isArray": false,
-              "type": "String",
-              "isRequired": false,
-              "attributes": []
-            },
-            "signedBy": {
-              "name": "signedBy",
-              "isArray": false,
-              "type": "String",
-              "isRequired": false,
-              "attributes": []
-            },
-            "signature": {
-              "name": "signature",
-              "isArray": false,
-              "type": "String",
-              "isRequired": false,
-              "attributes": []
-            },
-            "initials": {
-              "name": "initials",
-              "isArray": false,
-              "type": "String",
-              "isRequired": false,
-              "attributes": []
-            },
-            "quotePdfUrl": {
-              "name": "quotePdfUrl",
-              "isArray": false,
-              "type": "AWSURL",
-              "isRequired": false,
-              "attributes": []
-            },
-            "signedDate": {
-              "name": "signedDate",
-              "isArray": false,
-              "type": "AWSDateTime",
-              "isRequired": false,
-              "attributes": []
-            },
-            "signedDocument": {
-              "name": "signedDocument",
-              "isArray": false,
-              "type": "String",
-              "isRequired": false,
-              "attributes": []
-            },
-            "signedPdfGeneratorUrl": {
-              "name": "signedPdfGeneratorUrl",
-              "isArray": false,
-              "type": "AWSURL",
-              "isRequired": false,
-              "attributes": []
-            },
-            "signedQuotePdfPublicUrl": {
-              "name": "signedQuotePdfPublicUrl",
-              "isArray": false,
-              "type": "AWSURL",
-              "isRequired": false,
-              "attributes": []
-            },
-            "homeownerEmail": {
-              "name": "homeownerEmail",
-              "isArray": false,
-              "type": "AWSEmail",
-              "isRequired": false,
-              "attributes": []
-            },
-            "owner": {
-              "name": "owner",
-              "isArray": false,
-              "type": "String",
-              "isRequired": false,
-              "attributes": []
-            },
-            "addressId": {
-              "name": "addressId",
-              "isArray": false,
-              "type": "ID",
-              "isRequired": false,
-              "attributes": []
-            },
-            "createdAt": {
-              "name": "createdAt",
-              "isArray": false,
-              "type": "AWSDateTime",
-              "isRequired": false,
-              "attributes": [],
-              "isReadOnly": true
-            },
-            "updatedAt": {
-              "name": "updatedAt",
-              "isArray": false,
-              "type": "AWSDateTime",
-              "isRequired": false,
-              "attributes": [],
-              "isReadOnly": true
-            }
-          },
-          "syncable": true,
-          "pluralName": "eSignatureDocuments",
-          "attributes": [
-            {
-              "type": "model",
-              "properties": {}
-            },
-            {
-              "type": "auth",
-              "properties": {
-                "rules": [
-                  {
-                    "allow": "public",
-                    "provider": "apiKey",
-                    "operations": [
-                      "create",
-                      "update",
-                      "delete",
-                      "read"
-                    ]
-                  },
-                  {
-                    "allow": "private",
-                    "operations": [
-                      "create",
-                      "update",
-                      "delete",
-                      "read"
-                    ]
-                  }
-                ]
-              }
-            }
-          ],
-          "primaryKeyInfo": {
-            "isCustomPrimaryKey": false,
-            "primaryKeyFieldName": "id",
-            "sortKeyFieldNames": []
-          }
-        },
-        "AppPreferences": {
-          "name": "AppPreferences",
-          "fields": {
-            "id": {
-              "name": "id",
-              "isArray": false,
-              "type": "ID",
-              "isRequired": true,
-              "attributes": []
-            },
-            "category": {
-              "name": "category",
-              "isArray": false,
-              "type": "String",
-              "isRequired": true,
-              "attributes": []
-            },
-            "key": {
-              "name": "key",
-              "isArray": false,
-              "type": "String",
-              "isRequired": true,
-              "attributes": []
-            },
-            "value": {
-              "name": "value",
-              "isArray": false,
-              "type": "String",
-              "isRequired": true,
-              "attributes": []
-            },
-            "dataType": {
-              "name": "dataType",
-              "isArray": false,
-              "type": {
-                "enum": "AppPreferencesDataType"
-              },
-              "isRequired": false,
-              "attributes": []
-            },
-            "description": {
-              "name": "description",
-              "isArray": false,
-              "type": "String",
-              "isRequired": false,
-              "attributes": []
-            },
-            "isSystemSetting": {
-              "name": "isSystemSetting",
-              "isArray": false,
-              "type": "Boolean",
-              "isRequired": false,
-              "attributes": []
-            },
-            "isEncrypted": {
-              "name": "isEncrypted",
-              "isArray": false,
-              "type": "Boolean",
-              "isRequired": false,
-              "attributes": []
-            },
-            "environment": {
-              "name": "environment",
-              "isArray": false,
-              "type": {
-                "enum": "AppPreferencesEnvironment"
-              },
-              "isRequired": false,
-              "attributes": []
-            },
-            "validationRules": {
-              "name": "validationRules",
-              "isArray": false,
-              "type": "String",
-              "isRequired": false,
-              "attributes": []
-            },
-            "defaultValue": {
-              "name": "defaultValue",
-              "isArray": false,
-              "type": "String",
-              "isRequired": false,
-              "attributes": []
-            },
-            "createdAt": {
-              "name": "createdAt",
-              "isArray": false,
-              "type": "AWSDateTime",
-              "isRequired": false,
-              "attributes": []
-            },
-            "updatedAt": {
-              "name": "updatedAt",
-              "isArray": false,
-              "type": "AWSDateTime",
-              "isRequired": false,
-              "attributes": []
-            },
-            "createdBy": {
-              "name": "createdBy",
-              "isArray": false,
-              "type": "String",
-              "isRequired": false,
-              "attributes": []
-            },
-            "updatedBy": {
-              "name": "updatedBy",
-              "isArray": false,
-              "type": "String",
-              "isRequired": false,
-              "attributes": []
-            },
-            "owner": {
-              "name": "owner",
-              "isArray": false,
-              "type": "String",
-              "isRequired": false,
-              "attributes": []
-            },
-            "categoryKey": {
-              "name": "categoryKey",
-              "isArray": false,
-              "type": "String",
-              "isRequired": true,
-              "attributes": []
-            }
-          },
-          "syncable": true,
-          "pluralName": "AppPreferences",
-          "attributes": [
-            {
-              "type": "model",
-              "properties": {}
-            },
-            {
-              "type": "key",
-              "properties": {
-                "fields": [
-                  "id"
-                ]
-              }
-            },
-            {
-              "type": "auth",
-              "properties": {
-                "rules": [
-                  {
-                    "allow": "public",
-                    "provider": "apiKey",
-                    "operations": [
-                      "read"
-                    ]
-                  },
-                  {
-                    "allow": "private",
-                    "operations": [
-                      "read"
-                    ]
-                  },
-                  {
-                    "groupClaim": "cognito:groups",
-                    "provider": "userPools",
-                    "allow": "groups",
-                    "operations": [
-                      "create",
-                      "read",
-                      "update",
-                      "delete"
-                    ],
-                    "groups": [
-                      "admin"
-                    ]
-                  },
-                  {
-                    "groupClaim": "cognito:groups",
-                    "provider": "userPools",
-                    "allow": "groups",
-                    "operations": [
-                      "create",
-                      "read",
-                      "update",
-                      "delete"
-                    ],
-                    "groups": [
-                      "super_admin"
-                    ]
-                  }
-                ]
-              }
-            }
-          ],
-          "primaryKeyInfo": {
-            "isCustomPrimaryKey": false,
-            "primaryKeyFieldName": "id",
-            "sortKeyFieldNames": []
-          }
-        },
-        "SecureConfig": {
-          "name": "SecureConfig",
-          "fields": {
-            "id": {
-              "name": "id",
-              "isArray": false,
-              "type": "ID",
-              "isRequired": true,
-              "attributes": []
-            },
-            "key": {
-              "name": "key",
-              "isArray": false,
-              "type": "String",
-              "isRequired": true,
-              "attributes": []
-            },
-            "service": {
-              "name": "service",
-              "isArray": false,
-              "type": "String",
-              "isRequired": true,
-              "attributes": []
-            },
-            "environment": {
-              "name": "environment",
-              "isArray": false,
-              "type": {
-                "enum": "SecureConfigEnvironment"
-              },
-              "isRequired": false,
-              "attributes": []
-            },
-            "parameterPath": {
-              "name": "parameterPath",
-              "isArray": false,
-              "type": "String",
-              "isRequired": true,
-              "attributes": []
-            },
-            "description": {
-              "name": "description",
-              "isArray": false,
-              "type": "String",
-              "isRequired": false,
-              "attributes": []
-            },
-            "isActive": {
-              "name": "isActive",
-              "isArray": false,
-              "type": "Boolean",
-              "isRequired": false,
-              "attributes": []
-            },
-            "createdAt": {
-              "name": "createdAt",
-              "isArray": false,
-              "type": "AWSDateTime",
-              "isRequired": false,
-              "attributes": []
-            },
-            "updatedAt": {
-              "name": "updatedAt",
-              "isArray": false,
-              "type": "AWSDateTime",
-              "isRequired": false,
-              "attributes": []
-            },
-            "createdBy": {
-              "name": "createdBy",
-              "isArray": false,
-              "type": "String",
-              "isRequired": false,
-              "attributes": []
-            },
-            "updatedBy": {
-              "name": "updatedBy",
-              "isArray": false,
-              "type": "String",
-              "isRequired": false,
-              "attributes": []
-            },
-            "owner": {
-              "name": "owner",
-              "isArray": false,
-              "type": "String",
-              "isRequired": false,
-              "attributes": []
-            }
-          },
-          "syncable": true,
-          "pluralName": "SecureConfigs",
-          "attributes": [
-            {
-              "type": "model",
-              "properties": {}
-            },
-            {
-              "type": "key",
-              "properties": {
-                "fields": [
-                  "id"
-                ]
-              }
-            },
-            {
-              "type": "auth",
-              "properties": {
-                "rules": [
-                  {
-                    "groupClaim": "cognito:groups",
-                    "provider": "userPools",
-                    "allow": "groups",
-                    "operations": [
-                      "read"
-                    ],
-                    "groups": [
-                      "admin"
-                    ]
-                  },
-                  {
-                    "groupClaim": "cognito:groups",
-                    "provider": "userPools",
-                    "allow": "groups",
-                    "operations": [
-                      "create",
-                      "read",
-                      "update",
-                      "delete"
-                    ],
-                    "groups": [
-                      "super_admin"
-                    ]
-                  }
-                ]
-              }
-            }
-          ],
-          "primaryKeyInfo": {
-            "isCustomPrimaryKey": false,
-            "primaryKeyFieldName": "id",
-            "sortKeyFieldNames": []
-          }
-        }
-      },
-      "enums": {
-        "AuditLogAction": {
-          "name": "AuditLogAction",
-          "values": [
-            "created",
-            "updated",
-            "deleted"
-          ]
-        },
-        "ContactAuditLogAction": {
-          "name": "ContactAuditLogAction",
-          "values": [
-            "created",
-            "updated"
-          ]
-        },
-        "NotificationTemplateChannel": {
-          "name": "NotificationTemplateChannel",
-          "values": [
-            "EMAIL",
-            "SMS",
-            "TELEGRAM",
-            "WHATSAPP"
-          ]
-        },
-        "NotificationQueueStatus": {
-          "name": "NotificationQueueStatus",
-          "values": [
-            "PENDING",
-            "SENT",
-            "FAILED",
-            "RETRYING"
-          ]
-        },
-        "NotificationEventsEventType": {
-          "name": "NotificationEventsEventType",
-          "values": [
-            "NOTIFICATION_QUEUED",
-            "NOTIFICATION_PROCESSING",
-            "EMAIL_ATTEMPT",
-            "SMS_ATTEMPT",
-            "EMAIL_SUCCESS",
-            "SMS_SUCCESS",
-            "EMAIL_FAILED",
-            "SMS_FAILED",
-            "NOTIFICATION_COMPLETED",
-            "NOTIFICATION_FAILED"
-          ]
-        },
-        "NotificationEventsChannel": {
-          "name": "NotificationEventsChannel",
-          "values": [
-            "EMAIL",
-            "SMS",
-            "WHATSAPP",
-            "TELEGRAM"
-          ]
-        },
-        "NotificationEventsProvider": {
-          "name": "NotificationEventsProvider",
-          "values": [
-            "SENDGRID",
-            "TWILIO",
-            "DEBUG"
-          ]
-        },
-        "AppPreferencesDataType": {
-          "name": "AppPreferencesDataType",
-          "values": [
-            "string",
-            "number",
-            "boolean",
-            "json",
-            "encrypted"
-          ]
-        },
-        "AppPreferencesEnvironment": {
-          "name": "AppPreferencesEnvironment",
-          "values": [
-            "dev",
-            "staging",
-            "prod",
-            "all"
-          ]
-        },
-        "SecureConfigEnvironment": {
-          "name": "SecureConfigEnvironment",
-          "values": [
-            "dev",
-            "staging",
-            "prod"
-          ]
-=======
->>>>>>> a5f66ddb
         }
       }
     }
