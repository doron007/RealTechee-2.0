{
  "name": "realtechee-clone",
<<<<<<< HEAD
  "version": "3.1.9-rc.11",
=======
  "version": "3.1.9-rc.12",
>>>>>>> d47f9744
  "private": true,
  "scripts": {
    "dev": "next dev --turbo",
    "dev:primed": "npm run dev & sleep 8 && ./scripts/prime-pages.sh && fg",
    "dev:debug": "NODE_OPTIONS='--inspect' next dev --turbo",
    "dev:debug-alt": "NODE_OPTIONS='--inspect' PORT=3001 next dev",
    "debug:full-stack": "node scripts/debug-full-stack.js",
    "build": "next build",
    "start": "next start",
    "lint": "next lint",
    "type-check": "tsc --noEmit",
    "convert-to-ts": "node scripts/convertToTypeScript.js",
    "version:patch": "npm version patch",
    "version:minor": "npm version minor",
    "version:major": "npm version major",
    "deploy:prod": "git push origin prod",
    "test:e2e": "npx playwright test",
    "test:e2e:admin": "npx playwright test --project=full-admin-suite",
    "test:e2e:admin:projects": "npx playwright test --project=isolated-admin-projects",
    "test:e2e:admin:quotes": "npx playwright test --project=isolated-admin-quotes",
    "test:e2e:admin:requests": "npx playwright test --project=isolated-admin-requests",
    "test:e2e:admin:dashboard": "npx playwright test --project=isolated-admin-dashboard",
    "test:e2e:admin:lifecycle": "npx playwright test --project=lead-lifecycle-management",
    "test:e2e:public": "npx playwright test --project=full-public-suite",
    "test:e2e:responsive": "npx playwright test --project=responsive-mobile,responsive-tablet,responsive-desktop",
    "test:e2e:ui": "npx playwright test --ui",
    "test:e2e:report": "npx playwright show-report",
    "test:e2e:debug": "npx playwright test --debug",
    "test:seamless": "npx playwright test --config=playwright.seamless.config.js",
    "test:seamless:ui": "npx playwright test --config=playwright.seamless.config.js --ui",
    "test:seamless:business": "npx playwright test --config=playwright.seamless.config.js e2e/tests/seamless/business-flow-complete.spec.js",
    "test:seamless:responsive": "npx playwright test --config=playwright.seamless.config.js e2e/tests/seamless/responsive-only.spec.js",
    "test:seamless:report": "npx playwright show-report e2e/playwright-report-seamless",
    "test:seamless:single": "npx playwright test --config=playwright.seamless.config.js e2e/tests/seamless/single-flow-complete.spec.js",
    "test:seamless:truly": "npx playwright test --config=playwright.seamless.config.js e2e/tests/seamless/truly-seamless.spec.js",
    "test:comprehensive": "node e2e/run-comprehensive-tests.js",
    "test:comprehensive:projects": "node e2e/run-comprehensive-tests.js --page projects",
    "test:comprehensive:quotes": "node e2e/run-comprehensive-tests.js --page quotes",
    "test:comprehensive:requests": "node e2e/run-comprehensive-tests.js --page requests",
    "test:comprehensive:headless": "node e2e/run-comprehensive-tests.js --headless true",
    "test:comprehensive:mobile": "node e2e/run-comprehensive-tests.js --viewport mobile",
    "test:new-features": "node e2e/run-new-features-tests.js",
    "test:analytics": "npx playwright test e2e/tests/admin/analytics-dashboard.spec.js",
    "test:filters": "npx playwright test e2e/tests/admin/advanced-filters.spec.js",
    "test:performance": "npx playwright test e2e/tests/performance/caching-optimization.spec.js",
    "test:notifications": "npx playwright test e2e/tests/admin/notification-system.spec.js",
    "test:session": "npx playwright test e2e/tests/admin/session-unsaved-changes.spec.js",
    "migrate:images": "tsx scripts/run-image-migration.ts",
    "migrate:images:dry-run": "tsx scripts/run-image-migration.ts --dry-run",
    "migrate:scan": "tsx scripts/image-scanner.ts",
    "migrate:s3-setup": "tsx scripts/configure-s3-permissions.ts",
    "migrate:execute": "tsx scripts/s3-migration-service.ts",
    "migrate:step": "tsx scripts/run-image-migration.ts --step=",
    "migrate:reorganize": "npx tsx scripts/reorganize-s3-structure.ts",
    "migrate:reorganize:dry-run": "npx tsx scripts/reorganize-s3-structure.ts --dry-run",
    "fix:gallery": "npx tsx scripts/fix-gallery-arrays.ts",
    "fix:gallery:dry-run": "npx tsx scripts/fix-gallery-arrays.ts --dry-run",
    "scan:documents": "npx tsx scripts/scan-documents.ts",
    "design:documents": "npx tsx scripts/design-document-structure.ts",
    "migrate:documents": "npx tsx scripts/migrate-documents.ts",
    "migrate:documents:dry-run": "npx tsx scripts/migrate-documents.ts --dry-run",
    "validate:documents": "npx tsx scripts/validate-documents.ts",
    "transform:wix-documents": "npx tsx scripts/transform-wix-document-urls.ts",
    "download:documents": "npx tsx scripts/download-documents-to-s3.ts",
    "download:documents:dry-run": "npx tsx scripts/download-documents-to-s3.ts --dry-run",
    "fix:urls": "npx tsx scripts/fix-double-s3-urls.ts",
    "fix:urls:dry-run": "npx tsx scripts/fix-double-s3-urls.ts --dry-run",
    "verify:migration": "npx tsx scripts/final-migration-verification.ts",
    "test:prod:local": "./scripts/test-production-local.sh",
    "validate:prod:env": "node scripts/validate-production-env.js",
    "audit:prod:aws": "./scripts/audit-production-aws.sh",
    "analyze:prod:audit": "node scripts/analyze-production-audit.js",
    "validate:prod:deployment": "./scripts/validate-production-deployment.sh"
  },
  "dependencies": {
    "@aws-amplify/backend": "^1.16.1",
    "@aws-amplify/data-schema": "^1.21.0",
    "@aws-amplify/ui-react": "^6.11.2",
    "@aws-sdk/client-cognito-identity-provider": "^3.839.0",
    "@aws-sdk/client-dynamodb": "^3.828.0",
    "@aws-sdk/lib-dynamodb": "^3.839.0",
    "@aws-sdk/util-dynamodb": "^3.828.0",
    "@emotion/react": "^11.14.0",
    "@emotion/styled": "^11.14.0",
    "@fast-csv/format": "^5.0.2",
    "@fast-csv/parse": "^5.0.2",
    "@hookform/error-message": "^2.0.1",
    "@hookform/resolvers": "^5.1.1",
    "@mui/icons-material": "^7.1.0",
    "@mui/material": "^7.1.0",
    "@mui/x-date-pickers": "^8.8.0",
    "@parcel/watcher": "^2.5.1",
    "@sendgrid/mail": "^8.1.5",
    "@tanstack/react-query": "^5.83.0",
    "@tanstack/react-query-devtools": "^5.83.0",
    "@types/formidable": "^3.4.5",
    "@types/react-image-gallery": "^1.2.4",
    "aws-amplify": "^6.15.0",
    "axios": "^1.9.0",
    "boto3": "^0.0.1",
    "csv": "^6.3.11",
    "csv-parse": "^5.6.0",
    "csv-stringify": "^6.5.2",
    "dayjs": "^1.11.13",
    "esbuild-register": "^3.6.0",
    "formidable": "^3.5.4",
    "html2canvas": "^1.4.1",
    "jspdf": "^3.0.1",
    "material-react-table": "^3.2.1",
    "next": "^15.2.1",
    "next-connect": "^1.0.0",
    "node-fetch": "^2.7.0",
    "parse-address": "^1.1.2",
    "puppeteer": "^24.11.1",
    "react": "^18.3.1",
    "react-dom": "^18.3.1",
    "react-hook-form": "^7.58.1",
    "react-icons": "^5.5.0",
    "react-image-gallery": "^1.4.0",
    "react-intersection-observer": "^9.16.0",
    "react-window": "^1.8.11",
    "react-window-infinite-loader": "^1.0.10",
    "recharts": "^3.1.0",
    "reflect-metadata": "^0.2.2",
    "tailwind-merge": "^3.2.0",
    "twilio": "^5.7.1",
    "typedjson": "^1.8.0",
    "uuid": "^11.1.0",
    "yup": "^1.6.1"
  },
  "devDependencies": {
    "@ardatan/relay-compiler": "^12.0.0",
    "@aws-amplify/backend-cli": "^1.8.0",
    "@next/bundle-analyzer": "^15.4.2",
    "@playwright/test": "^1.54.1",
    "@testing-library/react": "^16.3.0",
    "@testing-library/user-event": "^14.6.1",
    "@types/node": "22.15.2",
    "@types/node-fetch": "^2.6.12",
    "@types/react": "19.1.2",
    "@types/react-window": "^1.8.8",
    "@types/uuid": "^10.0.0",
    "autoprefixer": "^10.4.21",
    "aws-cdk-lib": "^2.189.1",
    "babel-runtime": "^6.26.0",
    "constructs": "^10.4.2",
    "esbuild": "^0.25.5",
    "eslint": "8.32.0",
    "eslint-config-next": "13.1.1",
    "png-to-ico": "^2.1.8",
    "postcss": "^8.5.3",
    "tailwindcss": "^3.4.17",
    "to-ico": "^1.1.5",
    "ts-node": "^10.9.2",
    "tsx": "^4.19.4",
    "typescript": "^5.8.3"
  },
  "overrides": {
    "graphql": "^15.8.0"
  }
}<|MERGE_RESOLUTION|>--- conflicted
+++ resolved
@@ -1,10 +1,6 @@
 {
   "name": "realtechee-clone",
-<<<<<<< HEAD
-  "version": "3.1.9-rc.11",
-=======
   "version": "3.1.9-rc.12",
->>>>>>> d47f9744
   "private": true,
   "scripts": {
     "dev": "next dev --turbo",
