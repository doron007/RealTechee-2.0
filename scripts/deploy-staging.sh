#!/bin/bash

# Staging Deployment Script for RealTechee 2.0
# Uses centralized configuration to deploy main branch to staging environment

set -e

# Check for dry-run flag
DRY_RUN=false
if [[ "$1" == "--dry-run" ]]; then
    DRY_RUN=true
fi

# Colors for output  
RED='\033[0;31m'
GREEN='\033[0;32m'
BLUE='\033[0;34m'
YELLOW='\033[1;33m'
NC='\033[0m' # No Color

SCRIPT_DIR="$(cd "$(dirname "${BASH_SOURCE[0]}")" && pwd)"
PROJECT_ROOT="$(dirname "$SCRIPT_DIR")"
CONFIG_FILE="$PROJECT_ROOT/config/environments.json"

# Load staging configuration
if [[ ! -f "$CONFIG_FILE" ]]; then
    echo -e "${RED}❌ ERROR:${NC} Centralized configuration not found: $CONFIG_FILE"
    echo -e "${BLUE}ℹ️  INFO:${NC} Run ./scripts/generate-env-config.sh first"
    exit 1
fi

# Extract staging configuration
STAGING_CONFIG=$(cat "$CONFIG_FILE" | jq -r '.environments.staging')
if [[ "$STAGING_CONFIG" == "null" ]]; then
    echo -e "${RED}❌ ERROR:${NC} Staging configuration not found in $CONFIG_FILE"
    exit 1
fi

STAGING_URL=$(echo "$STAGING_CONFIG" | jq -r '.amplify.url')
STAGING_BRANCH=$(echo "$STAGING_CONFIG" | jq -r '.git_branch')
STAGING_APP_NAME=$(echo "$STAGING_CONFIG" | jq -r '.amplify.app_name')

echo -e "${BLUE}==>${NC} 🚀 Staging Deployment - RealTechee 2.0"
echo -e "${BLUE}ℹ️  INFO:${NC} Using centralized configuration: config/environments.json"
echo -e "${BLUE}ℹ️  INFO:${NC} Target App: $STAGING_APP_NAME"
echo -e "${BLUE}ℹ️  INFO:${NC} Target URL: $STAGING_URL"
echo -e "${BLUE}ℹ️  INFO:${NC} Target Branch: $STAGING_BRANCH"
echo -e "${BLUE}ℹ️  INFO:${NC} Timestamp: $(date)"

cd "$PROJECT_ROOT"

# Store original branch for restoration
original_branch=$(git rev-parse --abbrev-ref HEAD)
echo -e "${BLUE}ℹ️  INFO:${NC} Original branch: $original_branch"

# Function to restore original state on error
cleanup() {
    echo -e "${YELLOW}⚠️  WARNING:${NC} Error occurred, cleaning up..."
    
    # Return to original branch
    git checkout "$original_branch" 2>/dev/null || true
    
    exit 1
}

trap cleanup ERR

echo -e "${BLUE}==>${NC} 🔍 Pre-flight checks"

# Check git status
if ! git diff-index --quiet HEAD --; then
    echo -e "${RED}❌ ERROR:${NC} Working directory not clean. Please commit or stash changes."
    git status --short
    exit 1
fi

echo -e "${GREEN}✅ SUCCESS:${NC} Working directory is clean"

# Validate branch (staging typically deploys from main)
if [[ "$original_branch" != "main" ]]; then
    echo -e "${YELLOW}⚠️  WARNING:${NC} Not on main branch. Staging deployment typically happens from main."
    echo -e "${BLUE}ℹ️  INFO:${NC} Continuing with current branch: $original_branch"
fi

# Run TypeScript check
echo -e "${BLUE}==>${NC} 🔧 Running TypeScript validation"
if ! npm run type-check; then
    echo -e "${RED}❌ ERROR:${NC} TypeScript compilation failed"
    exit 1
fi
echo -e "${GREEN}✅ SUCCESS:${NC} TypeScript compilation passed"

# Create release candidate version
echo -e "${BLUE}==>${NC} 📦 Creating release candidate version"
./scripts/version-manager.sh rc

# Get current version for confirmation
CURRENT_VERSION=$(node -p "require('./package.json').version")
echo -e "${BLUE}ℹ️  INFO:${NC} Deploying version: $CURRENT_VERSION"

<<<<<<< HEAD
# IMPORTANT: Environment switching disabled to prevent incomplete config deployment
# The centralized config system generates incomplete amplify_outputs.json files
# that break authentication. Using complete configuration from git instead.
echo -e "${BLUE}==>${NC} 🔧 Environment configuration"
echo -e "${BLUE}ℹ️  INFO:${NC} Using complete amplify_outputs.json from git (centralized config disabled)"
echo -e "${YELLOW}⚠️  NOTE:${NC} Environment switching disabled until config generator is fixed"

=======
>>>>>>> d47f9744
# Check if staging branch exists
if ! git show-ref --verify --quiet refs/heads/$STAGING_BRANCH; then
    echo -e "${BLUE}ℹ️  INFO:${NC} Creating $STAGING_BRANCH branch from current branch"
    git checkout -b $STAGING_BRANCH
else
    echo -e "${BLUE}ℹ️  INFO:${NC} Switching to $STAGING_BRANCH branch"
    git checkout $STAGING_BRANCH
    
    echo -e "${BLUE}ℹ️  INFO:${NC} Merging $original_branch into $STAGING_BRANCH"
    if ! git merge "$original_branch" --ff-only; then
        echo -e "${YELLOW}⚠️  WARNING:${NC} Fast-forward merge not possible, using regular merge"
        git merge "$original_branch" -m "Merge $original_branch for staging deployment"
    fi
fi

echo -e "${GREEN}✅ SUCCESS:${NC} $STAGING_BRANCH branch updated"

# Apply staging environment configuration AFTER git operations
echo -e "${BLUE}==>${NC} 🔧 Applying staging environment configuration"
if ! ./scripts/switch-environment.sh staging >/dev/null 2>&1; then
    echo -e "${YELLOW}⚠️  WARNING:${NC} Could not switch to staging environment config"
    echo -e "${BLUE}ℹ️  INFO:${NC} Manually copying staging config..."
    cp config/amplify_outputs.staging.json amplify_outputs.json
fi

# Commit the staging configuration
if ! git diff-index --quiet HEAD --; then
    echo -e "${BLUE}ℹ️  INFO:${NC} Committing staging configuration..."
    git add amplify_outputs.json
    git commit -m "chore: apply staging environment configuration for deployment"
    echo -e "${GREEN}✅ SUCCESS:${NC} Staging configuration committed"
else
    echo -e "${BLUE}ℹ️  INFO:${NC} Staging configuration already up to date"
fi

# Push to remote
echo -e "${BLUE}==>${NC} 🚀 Pushing to remote (triggers Amplify deployment)"
if [[ "$DRY_RUN" == "true" ]]; then
    echo -e "${YELLOW}⚠️  DRY RUN:${NC} Would push to remote: git push origin $STAGING_BRANCH"
else
    git push origin $STAGING_BRANCH
fi

echo -e "${GREEN}✅ SUCCESS:${NC} Staging deployment initiated"

# Return to original development branch
echo -e "${BLUE}==>${NC} 🔄 Restoring development environment"
if [[ "$original_branch" != "$STAGING_BRANCH" ]]; then
    echo -e "${BLUE}ℹ️  INFO:${NC} Switching back to $original_branch for continued development"
    git checkout "$original_branch"
    echo -e "${GREEN}✅ SUCCESS:${NC} Returned to development branch ($original_branch)"
else
    echo -e "${BLUE}ℹ️  INFO:${NC} Already on target branch ($original_branch)"
fi

# NOTE: Environment restoration disabled to prevent overwriting complete config
# The complete amplify_outputs.json should remain active for local development
echo -e "${BLUE}ℹ️  INFO:${NC} Complete amplify_outputs.json preserved for development (6,371 lines)"
echo -e "${GREEN}✅ SUCCESS:${NC} Development environment ready for continued work"

# Disable error trap
trap - ERR

echo ""
echo -e "${GREEN}🎉 DEPLOYMENT COMPLETE${NC}"
echo ""
echo -e "${BLUE}ℹ️  INFO:${NC} Deployment Status:"
echo "  • Staging URL: $STAGING_URL"
echo "  • Backend: $(echo "$STAGING_CONFIG" | jq -r '.description')"
echo "  • Amplify will automatically build and deploy from $STAGING_BRANCH branch"
echo ""
echo -e "${BLUE}ℹ️  INFO:${NC} Next Steps:"
echo "  • Monitor Amplify console for deployment progress"
echo "  • Test staging environment once deployment completes"
echo "  • Continue development work on $original_branch"
echo ""
echo -e "${YELLOW}⚠️  NOTE:${NC} $(echo "$STAGING_CONFIG" | jq -r '.description')"<|MERGE_RESOLUTION|>--- conflicted
+++ resolved
@@ -98,16 +98,6 @@
 CURRENT_VERSION=$(node -p "require('./package.json').version")
 echo -e "${BLUE}ℹ️  INFO:${NC} Deploying version: $CURRENT_VERSION"
 
-<<<<<<< HEAD
-# IMPORTANT: Environment switching disabled to prevent incomplete config deployment
-# The centralized config system generates incomplete amplify_outputs.json files
-# that break authentication. Using complete configuration from git instead.
-echo -e "${BLUE}==>${NC} 🔧 Environment configuration"
-echo -e "${BLUE}ℹ️  INFO:${NC} Using complete amplify_outputs.json from git (centralized config disabled)"
-echo -e "${YELLOW}⚠️  NOTE:${NC} Environment switching disabled until config generator is fixed"
-
-=======
->>>>>>> d47f9744
 # Check if staging branch exists
 if ! git show-ref --verify --quiet refs/heads/$STAGING_BRANCH; then
     echo -e "${BLUE}ℹ️  INFO:${NC} Creating $STAGING_BRANCH branch from current branch"
