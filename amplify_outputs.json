--- conflicted
+++ resolved
@@ -4,17 +4,10 @@
   "_app_id": "d200k2wsaf8th3",
   "_sandbox": "amplify-realtecheeclone-production-sandbox-70796fa803",
   "auth": {
-<<<<<<< HEAD
-    "user_pool_id": "us-west-1_PROD_POOL_ID",
-    "aws_region": "us-west-1",
-    "user_pool_client_id": "PROD_CLIENT_ID",
-    "identity_pool_id": "us-west-1:PROD_IDENTITY_POOL_ID",
-=======
     "user_pool_id": "us-west-1_1eQCIgm5h",
     "aws_region": "us-west-1",
     "user_pool_client_id": "5qcjd3l5i733b2tn99qf2g6675",
     "identity_pool_id": "us-west-1:11d5c002-cbe3-4414-bd8f-4f046d2ab457",
->>>>>>> a5f66ddb
     "mfa_methods": [],
     "standard_required_attributes": [
       "email"
