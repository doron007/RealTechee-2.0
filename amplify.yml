version: 1
backend:
    phases:
        build:
            commands:
<<<<<<< HEAD
                - 'npm ci --cache .npm --prefer-offline'
                - 'echo $AWS_BRANCH'
                - |
                  case "${AWS_BRANCH}" in
                      main)
                          echo "Deploying main branch..."
                          npx ampx pipeline-deploy --branch $AWS_BRANCH --app-id $AMPLIFY_APP_ID
                          ;;
                      staging)
                          echo "Deploying staging branch..."
                          npx ampx pipeline-deploy --branch $AWS_BRANCH --app-id $AMPLIFY_APP_ID
                          ;;
                      production)
                          echo "Deploying production branch..."
                          npx ampx pipeline-deploy --branch $AWS_BRANCH --app-id $AMPLIFY_APP_ID
                          ;;
                      *)
                          echo "Deploying unknown branch..."
                          npx ampx generate outputs --branch main --app-id $AMPLIFY_APP_ID
                          ;;
                  esac
=======
                - 'npm ci'
                - 'echo "Installing Lambda function dependencies..."'
                - 'npm ci --prefix amplify/functions/notification-processor'
                - 'npm ci --prefix amplify/functions/post-confirmation'
                - 'npm ci --prefix amplify/functions/status-processor'
                - 'echo "AWS Amplify Console will handle backend deployment natively"'
>>>>>>> b2f4f0b3
frontend:
    phases:
        build:
            commands:
                - 'npm run build'
    artifacts:
        baseDirectory: .next
        files:
            - '**/*'
    cache:
        paths:
            - .next/cache/**/*
            - .npm/**/*
<<<<<<< HEAD
            - node_modules/**/*
=======
            - node_modules/**/*
            - amplify/functions/*/node_modules/**/*
>>>>>>> b2f4f0b3
<|MERGE_RESOLUTION|>--- conflicted
+++ resolved
@@ -3,36 +3,12 @@
     phases:
         build:
             commands:
-<<<<<<< HEAD
-                - 'npm ci --cache .npm --prefer-offline'
-                - 'echo $AWS_BRANCH'
-                - |
-                  case "${AWS_BRANCH}" in
-                      main)
-                          echo "Deploying main branch..."
-                          npx ampx pipeline-deploy --branch $AWS_BRANCH --app-id $AMPLIFY_APP_ID
-                          ;;
-                      staging)
-                          echo "Deploying staging branch..."
-                          npx ampx pipeline-deploy --branch $AWS_BRANCH --app-id $AMPLIFY_APP_ID
-                          ;;
-                      production)
-                          echo "Deploying production branch..."
-                          npx ampx pipeline-deploy --branch $AWS_BRANCH --app-id $AMPLIFY_APP_ID
-                          ;;
-                      *)
-                          echo "Deploying unknown branch..."
-                          npx ampx generate outputs --branch main --app-id $AMPLIFY_APP_ID
-                          ;;
-                  esac
-=======
                 - 'npm ci'
                 - 'echo "Installing Lambda function dependencies..."'
                 - 'npm ci --prefix amplify/functions/notification-processor'
                 - 'npm ci --prefix amplify/functions/post-confirmation'
                 - 'npm ci --prefix amplify/functions/status-processor'
                 - 'echo "AWS Amplify Console will handle backend deployment natively"'
->>>>>>> b2f4f0b3
 frontend:
     phases:
         build:
@@ -46,9 +22,5 @@
         paths:
             - .next/cache/**/*
             - .npm/**/*
-<<<<<<< HEAD
             - node_modules/**/*
-=======
-            - node_modules/**/*
-            - amplify/functions/*/node_modules/**/*
->>>>>>> b2f4f0b3
+            - amplify/functions/*/node_modules/**/*